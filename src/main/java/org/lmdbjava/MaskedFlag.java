/*
 * Copyright © 2016-2025 The LmdbJava Open Source Project
 *
 * Licensed under the Apache License, Version 2.0 (the "License");
 * you may not use this file except in compliance with the License.
 * You may obtain a copy of the License at
 *
 *     http://www.apache.org/licenses/LICENSE-2.0
 *
 * Unless required by applicable law or agreed to in writing, software
 * distributed under the License is distributed on an "AS IS" BASIS,
 * WITHOUT WARRANTIES OR CONDITIONS OF ANY KIND, either express or implied.
 * See the License for the specific language governing permissions and
 * limitations under the License.
 */
package org.lmdbjava;

import static java.util.Objects.requireNonNull;

import java.util.Collection;

/** Indicates an enum that can provide integers for each of its values. */
public interface MaskedFlag {

  int EMPTY_MASK = 0;

  /**
   * Obtains the integer value for this enum which can be included in a mask.
   *
   * @return the integer value for combination into a mask
   */
  int getMask();

  /**
   * @return The name of the flag.
   */
  String name();

  /**
   * Fetch the integer mask for all presented flags.
   *
   * @param <M> flag type
   * @param flags to mask (null or empty returns zero)
   * @return the integer mask for use in C
   */
  @SafeVarargs
  static <M extends MaskedFlag> int mask(final M... flags) {
    if (flags == null || flags.length == 0) {
      return EMPTY_MASK;
    } else {
      int result = EMPTY_MASK;
      for (MaskedFlag flag : flags) {
        if (flag == null) {
          continue;
        }
        result |= flag.getMask();
      }
      return result;
    }
  }

<<<<<<< HEAD
  static <M extends MaskedFlag> int mask(final int mask1, final int mask2) {
    return mask1 | mask2;
=======
  /**
   * Fetch the integer mask for all presented flags.
   *
   * @param <M> flag type
   * @param flags to mask (null or empty returns zero)
   * @return the integer mask for use in C
   */
  static <M extends MaskedFlag> int mask(final Stream<M> flags) {
    return mask(false, flags);
  }

  /**
   * Fetch the integer mask for the presented flags.
   *
   * @param <M> flag type
   * @param onlyPropagatedToLmdb if to include only the flags which are also propagate to the C code
   *     or all of them
   * @param flags to mask (null or empty returns zero)
   * @return the integer mask for use in C
   */
  @SafeVarargs
  static <M extends MaskedFlag> int mask(final boolean onlyPropagatedToLmdb, final M... flags) {
    if (flags == null || flags.length == 0) {
      return 0;
    }

    int result = 0;
    for (final M flag : flags) {
      if (flag == null) {
        continue;
      }
      if (!onlyPropagatedToLmdb || flag.isPropagatedToLmdb()) {
        result |= flag.getMask();
      }
    }
    return result;
>>>>>>> ab6a6a04
  }

  static <M extends MaskedFlag> int mask(final Collection<M> flags) {
    if (flags == null || flags.isEmpty()) {
      return EMPTY_MASK;
    } else {
      int result = EMPTY_MASK;
      for (MaskedFlag flag : flags) {
        if (flag == null) {
          continue;
        }
        result |= flag.getMask();
      }
      return result;
    }
  }

  /**
   * Indicates whether the passed flag has the relevant masked flag high.
   *
   * @param flags to evaluate (usually produced by {@link #mask(org.lmdbjava.MaskedFlag...)}
   * @param test the flag being sought (required)
   * @return true if set.
   */
  static boolean isSet(final int flags, final MaskedFlag test) {
    requireNonNull(test);
    return (flags & test.getMask()) == test.getMask();
  }
}<|MERGE_RESOLUTION|>--- conflicted
+++ resolved
@@ -59,49 +59,20 @@
     }
   }
 
-<<<<<<< HEAD
+  /**
+   * Combine the two masks into a single mask value, i.e. when combining two {@link FlagSet}s.
+   */
   static <M extends MaskedFlag> int mask(final int mask1, final int mask2) {
     return mask1 | mask2;
-=======
-  /**
-   * Fetch the integer mask for all presented flags.
-   *
-   * @param <M> flag type
-   * @param flags to mask (null or empty returns zero)
-   * @return the integer mask for use in C
-   */
-  static <M extends MaskedFlag> int mask(final Stream<M> flags) {
-    return mask(false, flags);
   }
 
   /**
    * Fetch the integer mask for the presented flags.
    *
    * @param <M> flag type
-   * @param onlyPropagatedToLmdb if to include only the flags which are also propagate to the C code
-   *     or all of them
    * @param flags to mask (null or empty returns zero)
    * @return the integer mask for use in C
    */
-  @SafeVarargs
-  static <M extends MaskedFlag> int mask(final boolean onlyPropagatedToLmdb, final M... flags) {
-    if (flags == null || flags.length == 0) {
-      return 0;
-    }
-
-    int result = 0;
-    for (final M flag : flags) {
-      if (flag == null) {
-        continue;
-      }
-      if (!onlyPropagatedToLmdb || flag.isPropagatedToLmdb()) {
-        result |= flag.getMask();
-      }
-    }
-    return result;
->>>>>>> ab6a6a04
-  }
-
   static <M extends MaskedFlag> int mask(final Collection<M> flags) {
     if (flags == null || flags.isEmpty()) {
       return EMPTY_MASK;

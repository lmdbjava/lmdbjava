--- conflicted
+++ resolved
@@ -65,22 +65,20 @@
     return o1.length - o2.length;
   }
 
-<<<<<<< HEAD
   /**
-   * Lexicographically compare two byte arrays up to a max length.
+   * Lexicographically compare two byte arrays up to a common length.
    *
    * @param o1 left operand (required)
    * @param o2 right operand (required)
-   * @param minLength The length to compare (required)
+   * @param length The length of each buffer to compare.
    * @return as specified by {@link Comparable} interface
    */
-  public static int compareArrays(final byte[] o1, final byte[] o2, final int minLength) {
+  public static int compareLexicographically(final byte[] o1,
+                                             final byte[] o2,
+                                             final int length) {
     requireNonNull(o1);
     requireNonNull(o2);
-    if (o1 == o2) {
-      return 0;
-    }
-    for (int i = 0; i < minLength; i++) {
+    for (int i = 0; i < length; i++) {
       final int lw = Byte.toUnsignedInt(o1[i]);
       final int rw = Byte.toUnsignedInt(o2[i]);
       final int result = Integer.compareUnsigned(lw, rw);
@@ -92,28 +90,6 @@
     return 0;
   }
 
-  /**
-   * Compare two byte arrays.
-   *
-   * @param b1 left operand (required)
-   * @param b2 right operand (required)
-   * @return as specified by {@link Comparable} interface
-   */
-  public static int compareArraysSigned(final byte[] b1, final byte[] b2) {
-    requireNonNull(b1);
-    requireNonNull(b2);
-
-    if (b1 == b2) return 0;
-
-    for (int i = 0; i < min(b1.length, b2.length); ++i) {
-      if (b1[i] != b2[i]) return b1[i] - b2[i];
-    }
-
-    return b1.length - b2.length;
-  }
-
-=======
->>>>>>> 72b52345
   @Override
   protected byte[] allocate() {
     return new byte[0];
@@ -166,7 +142,7 @@
     }
 
     // We don't care about signed or unsigned since we are checking for equality.
-    return compareArrays(buffer, prefixBuffer, prefixBuffer.length) == 0;
+    return compareLexicographically(buffer, prefixBuffer, prefixBuffer.length) == 0;
   }
 
   @Override

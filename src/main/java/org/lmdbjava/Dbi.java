--- conflicted
+++ resolved
@@ -15,6 +15,17 @@
  */
 package org.lmdbjava;
 
+import jnr.ffi.Pointer;
+import jnr.ffi.byref.IntByReference;
+import jnr.ffi.byref.PointerByReference;
+import org.lmdbjava.Library.ComparatorCallback;
+import org.lmdbjava.Library.MDB_stat;
+
+import java.util.ArrayList;
+import java.util.Arrays;
+import java.util.Comparator;
+import java.util.List;
+
 import static java.util.Objects.requireNonNull;
 import static jnr.ffi.Memory.allocateDirect;
 import static jnr.ffi.NativeType.ADDRESS;
@@ -31,16 +42,6 @@
 import static org.lmdbjava.PutFlags.MDB_RESERVE;
 import static org.lmdbjava.ResultCodeMapper.checkRc;
 
-import java.util.ArrayList;
-import java.util.Arrays;
-import java.util.Comparator;
-import java.util.List;
-import jnr.ffi.Pointer;
-import jnr.ffi.byref.IntByReference;
-import jnr.ffi.byref.PointerByReference;
-import org.lmdbjava.Library.ComparatorCallback;
-import org.lmdbjava.Library.MDB_stat;
-
 /**
  * LMDB Database.
  *
@@ -81,17 +82,8 @@
     if (nativeCb) {
       this.ccb =
           (keyA, keyB) -> {
-<<<<<<< HEAD
-            T compKeyA = proxy.allocate();
-            T compKeyB = proxy.allocate();
-            compKeyA = proxy.out(compKeyA, keyA, keyA.address());
-            compKeyB = proxy.out(compKeyB, keyB, keyB.address());
-=======
-            final T compKeyA = proxy.allocate();
-            final T compKeyB = proxy.allocate();
-            proxy.out(compKeyA, keyA);
-            proxy.out(compKeyB, keyB);
->>>>>>> 0b741e8a
+            final T compKeyA  = proxy.out(proxy.allocate(), keyA);
+            final T compKeyB = proxy.out(proxy.allocate(), keyB);
             final int result = this.comparator.compare(compKeyA, compKeyB);
             proxy.deallocate(compKeyA);
             proxy.deallocate(compKeyB);

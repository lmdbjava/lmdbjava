--- conflicted
+++ resolved
@@ -49,13 +49,9 @@
  */
 public final class Dbi<T> {
 
-<<<<<<< HEAD
   @SuppressWarnings("FieldCanBeLocal") // Needs to be instance variable for FFI
   private final ComparatorCallback callbackComparator;
 
-=======
-  private final ComparatorCallback callbackComparator;
->>>>>>> 18013fb8
   private boolean cleaned;
   // Used for CursorIterable KeyRange testing and/or native callbacks
   private final Comparator<T> comparator;
@@ -64,7 +60,6 @@
   private final Pointer ptr;
   private final BufferProxy<T> proxy;
   private final DbiFlagSet dbiFlagSet;
-<<<<<<< HEAD
 
   Dbi(
       final Env<T> env,
@@ -74,8 +69,6 @@
       final DbiFlagSet dbiFlagSet) {
     this(env, txn, name, null, false, proxy, dbiFlagSet);
   }
-=======
->>>>>>> 18013fb8
 
   Dbi(
       final Env<T> env,
@@ -85,10 +78,6 @@
       final boolean nativeCb,
       final BufferProxy<T> proxy,
       final DbiFlagSet dbiFlagSet) {
-<<<<<<< HEAD
-
-=======
->>>>>>> 18013fb8
     if (SHOULD_CHECK) {
       if (nativeCb && comparator == null) {
         throw new IllegalArgumentException("Is nativeCb is true, you must supply a comparator");
@@ -100,7 +89,6 @@
     this.name = name == null ? null : Arrays.copyOf(name, name.length);
     this.proxy = proxy;
     this.comparator = comparator;
-<<<<<<< HEAD
     this.dbiFlagSet = dbiFlagSet == null ? DbiFlagSet.EMPTY : dbiFlagSet;
     final Pointer dbiPtr = allocateDirect(RUNTIME, ADDRESS);
     checkRc(LIB.mdb_dbi_open(txn.pointer(), name, this.dbiFlagSet.getMask(), dbiPtr));
@@ -108,43 +96,12 @@
     if (nativeCb) {
       // LMDB will call back to this comparator for insertion/iteration order
       this.callbackComparator = createCallbackComparator(proxy);
-=======
-    this.dbiFlagSet = dbiFlagSet;
-    final Pointer dbiPtr = allocateDirect(RUNTIME, ADDRESS);
-    checkRc(LIB.mdb_dbi_open(txn.pointer(), name, dbiFlagSet.getMask(), dbiPtr));
-    ptr = dbiPtr.getPointer(0);
-    if (nativeCb) {
-      requireNonNull(comparator, "comparator cannot be null if nativeCb is set");
-      // LMDB will call back to this comparator for insertion/iteration order
-      //      if (dbiFlagSet.areAnySet(DbiFlagSet.INTEGER_KEY_FLAGS)) {
-      //        this.callbackComparator =
-      //            (keyA, keyB) -> {
-      //              final T compKeyA  = proxy.out(proxy.allocate(), keyA);
-      //              final T compKeyB = proxy.out(proxy.allocate(), keyB);
-      //              final int result = this.comparator.compare(compKeyA, compKeyB);
-      //              proxy.deallocate(compKeyA);
-      //              proxy.deallocate(compKeyB);
-      //              return result;
-      //            };
-      //      } else {
-      this.callbackComparator =
-          (keyA, keyB) -> {
-            final T compKeyA = proxy.out(proxy.allocate(), keyA);
-            final T compKeyB = proxy.out(proxy.allocate(), keyB);
-            final int result = this.comparator.compare(compKeyA, compKeyB);
-            proxy.deallocate(compKeyA);
-            proxy.deallocate(compKeyB);
-            return result;
-          };
-      //      }
->>>>>>> 18013fb8
       LIB.mdb_set_compare(txn.pointer(), ptr, callbackComparator);
     } else {
       callbackComparator = null;
     }
   }
 
-<<<<<<< HEAD
   private ComparatorCallback createCallbackComparator(final BufferProxy<T> proxy) {
     return (keyA, keyB) -> {
       final T compKeyA = proxy.out(proxy.allocate(), keyA);
@@ -156,8 +113,6 @@
     };
   }
 
-=======
->>>>>>> 18013fb8
   Pointer pointer() {
     return ptr;
   }
@@ -440,30 +395,18 @@
   }
 
   /**
-<<<<<<< HEAD
    * @param txn transaction handle (not null; not committed; must be R-W)
    * @param key key to store in the database (not null)
    * @param val value to store in the database (not null)
    * @param flags Special options for this operation
    * @return true if the value was put, false if MDB_NOOVERWRITE or MDB_NODUPDATA were set and the
    *     key/value existed already.
-=======
->>>>>>> 18013fb8
    * @deprecated Use {@link Dbi#put(Txn, Object, Object, PutFlagSet)} instead, with a statically
    *     held {@link PutFlagSet}. <hr>
    *     <p>Store a key/value pair in the database.
    *     <p>This function stores key/data pairs in the database. The default behavior is to enter
    *     the new key/data pair, replacing any previously existing key if duplicates are disallowed,
    *     or adding a duplicate data item if duplicates are allowed ({@link DbiFlags#MDB_DUPSORT}).
-<<<<<<< HEAD
-=======
-   * @param txn transaction handle (not null; not committed; must be R-W)
-   * @param key key to store in the database (not null)
-   * @param val value to store in the database (not null)
-   * @param flags Special options for this operation
-   * @return true if the value was put, false if MDB_NOOVERWRITE or MDB_NODUPDATA were set and the
-   *     key/value existed already.
->>>>>>> 18013fb8
    */
   @Deprecated
   public boolean put(final Txn<T> txn, final T key, final T val, final PutFlags... flags) {

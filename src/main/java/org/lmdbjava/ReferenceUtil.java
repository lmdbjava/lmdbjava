/*
 * Copyright © 2016-2025 The LmdbJava Open Source Project
 *
 * Licensed under the Apache License, Version 2.0 (the "License");
 * you may not use this file except in compliance with the License.
 * You may obtain a copy of the License at
 *
 *     http://www.apache.org/licenses/LICENSE-2.0
 *
 * Unless required by applicable law or agreed to in writing, software
 * distributed under the License is distributed on an "AS IS" BASIS,
 * WITHOUT WARRANTIES OR CONDITIONS OF ANY KIND, either express or implied.
 * See the License for the specific language governing permissions and
 * limitations under the License.
 */
package org.lmdbjava;

/** Supports creating strong references in manner compatible with Java 8. */
public final class ReferenceUtil {

  private ReferenceUtil() {}

  /**
   * Ensures that the object referenced by the given reference remains <em>strongly reachable</em>,
   * regardless of any prior actions of the program that might otherwise cause the object to become
   * unreachable. Thus, the referenced object is not reclaimable by garbage collection at least
   * until after the invocation of this method.
   *
   * <p>Recent versions of the JDK have a nasty habit of prematurely deciding objects are
   * unreachable (eg <a href="https://tinyurl.com/so26642153">StackOverflow question 26642153</a>.
   *
   * <p><code>java.lang.ref.Reference.reachabilityFence</code> offers a solution to this problem,
   * but it was only introduced in Java 9. LmdbJava presently supports Java 8 and therefore this
   * method provides an alternative.
   *
   * <p>This method works because HotSpot JIT-compilers prune dead locals based on method bytecode
   * analysis rather than optimized IR. As Vladimir Ivanov explains: "any usage of a local extends
   * its live range, even if that usage is eliminated in generated code". The method call at the
   * bytecode level is sufficient to keep the object alive through safepoints, preventing premature
   * garbage collection during native operations.
   *
   * @param ref the reference
   * @see <a href="https://mail.openjdk.org/pipermail/core-libs-dev/2018-February/051312.html">
   *     Vladimir Ivanov on reachabilityFence implementation</a>
   */
  public static void reachabilityFence0(final Object ref) {
<<<<<<< HEAD
    if (ref != null) {
      //noinspection EmptySynchronizedStatement
      synchronized (ref) {
        // Empty synchronized is ok: https://stackoverflow.com/a/31933260/1151521
      }
    }
=======
    // Empty method body is intentional - the method call itself at bytecode level
    // extends the object's live range per HotSpot JIT behavior
>>>>>>> ab6a6a04
  }
}<|MERGE_RESOLUTION|>--- conflicted
+++ resolved
@@ -44,16 +44,7 @@
    *     Vladimir Ivanov on reachabilityFence implementation</a>
    */
   public static void reachabilityFence0(final Object ref) {
-<<<<<<< HEAD
-    if (ref != null) {
-      //noinspection EmptySynchronizedStatement
-      synchronized (ref) {
-        // Empty synchronized is ok: https://stackoverflow.com/a/31933260/1151521
-      }
-    }
-=======
     // Empty method body is intentional - the method call itself at bytecode level
     // extends the object's live range per HotSpot JIT behavior
->>>>>>> ab6a6a04
   }
 }
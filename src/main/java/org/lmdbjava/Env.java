/*
 * Copyright © 2016-2025 The LmdbJava Open Source Project
 *
 * Licensed under the Apache License, Version 2.0 (the "License");
 * you may not use this file except in compliance with the License.
 * You may obtain a copy of the License at
 *
 *     http://www.apache.org/licenses/LICENSE-2.0
 *
 * Unless required by applicable law or agreed to in writing, software
 * distributed under the License is distributed on an "AS IS" BASIS,
 * WITHOUT WARRANTIES OR CONDITIONS OF ANY KIND, either express or implied.
 * See the License for the specific language governing permissions and
 * limitations under the License.
 */
package org.lmdbjava;

import static java.lang.Boolean.getBoolean;
import static java.nio.charset.StandardCharsets.UTF_8;
import static java.util.Objects.requireNonNull;
import static org.lmdbjava.ByteBufferProxy.PROXY_OPTIMAL;
import static org.lmdbjava.EnvFlags.MDB_NOSUBDIR;
import static org.lmdbjava.EnvFlags.MDB_RDONLY_ENV;
import static org.lmdbjava.Library.LIB;
import static org.lmdbjava.Library.RUNTIME;
import static org.lmdbjava.ResultCodeMapper.checkRc;

import java.io.File;
import java.nio.ByteBuffer;
import java.nio.charset.Charset;
import java.nio.charset.StandardCharsets;
<<<<<<< HEAD
=======
import java.nio.file.Files;
>>>>>>> 18013fb8
import java.nio.file.Path;
import java.util.ArrayList;
import java.util.Arrays;
import java.util.Collection;
import java.util.Collections;
import java.util.Comparator;
import java.util.List;
import java.util.Objects;
import jnr.ffi.Pointer;
import jnr.ffi.byref.IntByReference;
import jnr.ffi.byref.PointerByReference;
import org.lmdbjava.Library.MDB_envinfo;
import org.lmdbjava.Library.MDB_stat;

/**
 * LMDB environment.
 *
 * @param <T> buffer type
 */
public final class Env<T> implements AutoCloseable {

  /** Java system property name that can be set to disable optional checks. */
  public static final String DISABLE_CHECKS_PROP = "lmdbjava.disable.checks";

  public static final Charset DEFAULT_NAME_CHARSET = StandardCharsets.UTF_8;

  /**
   * Indicates whether optional checks should be applied in LmdbJava. Optional checks are only
   * disabled in critical paths (see package-level JavaDocs). Non-critical paths have optional
   * checks performed at all times, regardless of this property.
   */
  public static final boolean SHOULD_CHECK = !getBoolean(DISABLE_CHECKS_PROP);

  private boolean closed;
  private final int maxKeySize;
  private final boolean noSubDir;
  private final BufferProxy<T> proxy;
  private final Pointer ptr;
  private final boolean readOnly;

  private Env(
      final BufferProxy<T> proxy,
      final Pointer ptr,
      final boolean readOnly,
      final boolean noSubDir) {
    this.proxy = proxy;
    this.readOnly = readOnly;
    this.noSubDir = noSubDir;
    this.ptr = ptr;
    // cache max key size to avoid further JNI calls
    this.maxKeySize = LIB.mdb_env_get_maxkeysize(ptr);
  }

  /**
   * Create an {@link Env} using the {@link ByteBufferProxy#PROXY_OPTIMAL}.
   *
   * @return the environment (never null)
   */
  public static Builder<ByteBuffer> create() {
    return new Builder<>(PROXY_OPTIMAL);
  }

  /**
   * Create an {@link Env} using the passed {@link BufferProxy}.
   *
   * @param <T> buffer type
   * @param proxy the proxy to use (required)
   * @return the environment (never null)
   */
  public static <T> Builder<T> create(final BufferProxy<T> proxy) {
    return new Builder<>(proxy);
  }

  /**
<<<<<<< HEAD
=======
   * @deprecated Instead use {@link Env#create()} or {@link Env#create(BufferProxy)}
   *     <p>Opens an environment with a single default database in 0664 mode using the {@link
   *     ByteBufferProxy#PROXY_OPTIMAL}.
>>>>>>> 18013fb8
   * @param path file system destination
   * @param size size in megabytes
   * @param flags the flags for this new environment
   * @return env the environment (never null)
   * @deprecated Instead use {@link Env#create()} or {@link Env#create(BufferProxy)}
   *     <p>Opens an environment with a single default database in 0664 mode using the {@link
   *     ByteBufferProxy#PROXY_OPTIMAL}.
   */
  @Deprecated
  public static Env<ByteBuffer> open(final File path, final int size, final EnvFlags... flags) {
    return new Builder<>(PROXY_OPTIMAL).setMapSize(size, ByteUnit.MEBIBYTES).open(path, flags);
  }

  /**
   * Close the handle.
   *
   * <p>Will silently return if already closed or never opened.
   */
  @Override
  public void close() {
    if (closed) {
      return;
    }
    closed = true;
    LIB.mdb_env_close(ptr);
  }

  /**
   * Copies an LMDB environment to the specified destination path.
   *
   * <p>This function may be used to make a backup of an existing environment. No lockfile is
   * created, since it gets recreated at need.
   *
   * <p>If this environment was created using {@link EnvFlags#MDB_NOSUBDIR}, the destination path
   * must be a directory that exists but contains no files. If {@link EnvFlags#MDB_NOSUBDIR} was
   * used, the destination path must not exist, but it must be possible to create a file at the
   * provided path.
   *
   * <p>Note: This call can trigger significant file size growth if run in parallel with write
   * transactions, because it employs a read-only transaction. See long-lived transactions under
   * "Caveats" in the LMDB native documentation.
   *
   * @param path writable destination path as described above
   */
<<<<<<< HEAD
  public void copy(final File path) {
=======
  @Deprecated // Use java.nio.Path
  public void copy(final File path) {
    requireNonNull(path);
    copy(path.toPath(), CopyFlagSet.EMPTY);
  }

  /**
   * Copies an LMDB environment to the specified destination path.
   *
   * <p>This function may be used to make a backup of an existing environment. No lockfile is
   * created, since it gets recreated at need.
   *
   * <p>If this environment was created using {@link EnvFlags#MDB_NOSUBDIR}, the destination path
   * must be a directory that exists but contains no files. If {@link EnvFlags#MDB_NOSUBDIR} was
   * used, the destination path must not exist, but it must be possible to create a file at the
   * provided path.
   *
   * <p>Note: This call can trigger significant file size growth if run in parallel with write
   * transactions, because it employs a read-only transaction. See long-lived transactions under
   * "Caveats" in the LMDB native documentation.
   *
   * @param path writable destination path as described above
   */
  public void copy(final Path path) {
>>>>>>> 18013fb8
    copy(path, CopyFlagSet.EMPTY);
  }

  /**
   * Copies an LMDB environment to the specified destination path.
   *
   * <p>This function may be used to make a backup of an existing environment. No lockfile is
   * created, since it gets recreated at need.
   *
   * <p>If this environment was created using {@link EnvFlags#MDB_NOSUBDIR}, the destination path
   * must be a directory that exists but contains no files. If {@link EnvFlags#MDB_NOSUBDIR} was
   * used, the destination path must not exist, but it must be possible to create a file at the
   * provided path.
   *
   * <p>Note: This call can trigger significant file size growth if run in parallel with write
   * transactions, because it employs a read-only transaction. See long-lived transactions under
   * "Caveats" in the LMDB native documentation.
   *
   * @param path writable destination path as described above
<<<<<<< HEAD
   * @param flags special options for this copy
   */
  public void copy(final File path, final CopyFlagSet flags) {
    requireNonNull(path);
    validatePath(path);
    checkRc(LIB.mdb_env_copy2(ptr, path.getAbsolutePath(), flags.getMask()));
=======
   * @param flags special options for this copy
   */
  @Deprecated // Use java.nio.Path
  public void copy(final File path, final CopyFlagSet flags) {
    requireNonNull(path);
    copy(path.toPath(), flags);
  }

  /**
   * Copies an LMDB environment to the specified destination path.
   *
   * <p>This function may be used to make a backup of an existing environment. No lockfile is
   * created, since it gets recreated at need.
   *
   * <p>If this environment was created using {@link EnvFlags#MDB_NOSUBDIR}, the destination path
   * must be a directory that exists but contains no files. If {@link EnvFlags#MDB_NOSUBDIR} was
   * used, the destination path must not exist, but it must be possible to create a file at the
   * provided path.
   *
   * <p>Note: This call can trigger significant file size growth if run in parallel with write
   * transactions, because it employs a read-only transaction. See long-lived transactions under
   * "Caveats" in the LMDB native documentation.
   *
   * @param path writable destination path as described above
   * @param flags special options for this copy
   */
  public void copy(final Path path, final CopyFlagSet flags) {
    requireNonNull(path);
    validatePath(path);
    checkRc(LIB.mdb_env_copy2(ptr, path.toAbsolutePath().toString(), flags.getMask()));
>>>>>>> 18013fb8
  }

  /**
   * Obtain the DBI names.
   *
   * <p>This method is only compatible with {@link Env}s that use named databases. If an unnamed
   * {@link Dbi} is being used to store data, this method will attempt to return all such keys from
   * the unnamed database.
   *
   * <p>This method must not be called from concurrent threads.
   *
   * @return a list of DBI names (never null)
   */
  public List<byte[]> getDbiNames() {
    final List<byte[]> result = new ArrayList<>();
    // The unnamed DB is special so the names of the named DBs are held as keys in it.
    final Dbi<T> unnamedDb = openDbi((byte[]) null, DbiFlagSet.EMPTY);
    try (final Txn<T> txn = txnRead();
        final Cursor<T> cursor = unnamedDb.openCursor(txn)) {
      if (!cursor.first()) {
        return Collections.emptyList();
      }
      do {
        final byte[] name = proxy.getBytes(cursor.key());
        result.add(name);
      } while (cursor.next());
    }
    return result;
  }

  /**
   * Set the size of the data memory map.
   *
   * @param mapSize the new size, in bytes
   */
  public void setMapSize(final long mapSize) {
    if (mapSize < 0) {
      throw new IllegalArgumentException("Negative value; overflow?");
    }
    checkRc(LIB.mdb_env_set_mapsize(ptr, mapSize));
  }

  /**
   * Set the size of the data memory map.
   *
   * @param mapSize the new size, in bytes
   */
  public void setMapSize(final long mapSize, final ByteUnit byteUnit) {
    requireNonNull(byteUnit);
    setMapSize(byteUnit.toBytes(mapSize));
  }

  /**
   * Get the maximum size of keys and MDB_DUPSORT data we can write.
   *
   * @return the maximum size of keys.
   */
  public int getMaxKeySize() {
    return maxKeySize;
  }

  /**
   * Return information about this environment.
   *
   * @return an immutable information object.
   */
  public EnvInfo info() {
    if (closed) {
      throw new AlreadyClosedException();
    }
    final MDB_envinfo info = new MDB_envinfo(RUNTIME);
    checkRc(LIB.mdb_env_info(ptr, info));

    final long mapAddress;
    if (info.f0_me_mapaddr.get() == null) {
      mapAddress = 0;
    } else {
      mapAddress = info.f0_me_mapaddr.get().address();
    }

    return new EnvInfo(
        mapAddress,
        info.f1_me_mapsize.longValue(),
        info.f2_me_last_pgno.longValue(),
        info.f3_me_last_txnid.longValue(),
        info.f4_me_maxreaders.intValue(),
        info.f5_me_numreaders.intValue());
  }

  /**
   * Indicates whether this environment has been closed.
   *
   * @return true if closed
   */
  public boolean isClosed() {
    return closed;
  }

  /**
   * Indicates if this environment was opened with {@link EnvFlags#MDB_RDONLY_ENV}.
   *
   * @return true if read-only
   */
  public boolean isReadOnly() {
    return readOnly;
  }

  /**
   * Open (and optionally creates, if {@link DbiFlags#MDB_CREATE} is set) a {@link Dbi} using a
   * builder.
<<<<<<< HEAD
   *
   * @return A new builder instance for creating/opening a {@link Dbi}.
   */
  public DbiBuilder<T> createDbi() {
    return new DbiBuilder<>(this, proxy, readOnly);
  }

  /**
   * Convenience method that opens a {@link Dbi} with a UTF-8 database name and default {@link
   * Comparator} that is not invoked from native code.
   *
   * <p>For more options when opening a {@link Dbi} see {@link Env#createDbi()}.
   *
   * @param name name of the database (or null if no name is required)
   * @param dbiFlagSet Flags to open the database with
   * @return a database that is ready to use
   */
  public Dbi<T> openDbi(final String name, final DbiFlagSet dbiFlagSet) {
    final byte[] nameBytes = name == null ? null : name.getBytes(UTF_8);
    try (Txn<T> txn = readOnly ? txnRead() : txnWrite()) {
      final Dbi<T> dbi = new Dbi<>(this, txn, nameBytes, proxy, dbiFlagSet);
      txn.commit(); // even RO Txns require a commit to retain Dbi in Env
      return dbi;
    }
  }

  /**
   * Convenience method that opens a {@link Dbi} with a default {@link Comparator} that is not
   * invoked from native code.
   *
   * <p>For more options when opening a {@link Dbi} see {@link Env#createDbi()}.
   *
   * @param name name of the database (or null if no name is required)
   * @param dbiFlagSet Flags to open the database with
   * @return a database that is ready to use
   */
  public Dbi<T> openDbi(final byte[] name, final DbiFlagSet dbiFlagSet) {
    try (Txn<T> txn = readOnly ? txnRead() : txnWrite()) {
      final Dbi<T> dbi = new Dbi<>(this, txn, name, proxy, dbiFlagSet);
      txn.commit(); // even RO Txns require a commit to retain Dbi in Env
      return dbi;
    }
=======
   *
   * @return A new builder instance for creating/opening a {@link Dbi}.
   */
  public DbiBuilder<T> buildDbi() {
    return new DbiBuilder<>(this, proxy, readOnly);
>>>>>>> 18013fb8
  }

  /**
   * @param name name of the database (or null if no name is required)
   * @param flags to open the database with
   * @return a database that is ready to use
<<<<<<< HEAD
   * @deprecated Instead use {@link Env#createDbi()} or {@link Env#openDbi(String, DbiFlagSet)}
   *     Convenience method that opens a {@link Dbi} with a UTF-8 database name and default {@link
   *     Comparator} that is not invoked from native code.
=======
   * @deprecated Instead use {@link Env#buildDbi()} Convenience method that opens a {@link Dbi} with
   *     a UTF-8 database name and default {@link Comparator} that is not invoked from native code.
>>>>>>> 18013fb8
   */
  @Deprecated()
  public Dbi<T> openDbi(final String name, final DbiFlags... flags) {
    final byte[] nameBytes = name == null ? null : name.getBytes(UTF_8);
    return openDbi(nameBytes, null, false, flags);
  }

  /**
   * @param name name of the database (or null if no name is required)
   * @param comparator custom comparator for cursor start/stop key comparisons. If null, LMDB's
   *     comparator will be used.
   * @param flags to open the database with
   * @return a database that is ready to use
<<<<<<< HEAD
   * @deprecated Instead use {@link Env#createDbi()} Convenience method that opens a {@link Dbi}
   *     with a UTF-8 database name and associated {@link Comparator} for use by {@link
   *     CursorIterable} when comparing start/stop keys.
=======
   * @deprecated Instead use {@link Env#buildDbi()} Convenience method that opens a {@link Dbi} with
   *     a UTF-8 database name and associated {@link Comparator} for use by {@link CursorIterable}
   *     when comparing start/stop keys.
>>>>>>> 18013fb8
   *     <p>It is very important that the passed comparator behaves in the same way as the
   *     comparator LMDB uses for its insertion order (for the type of data that will be stored in
   *     the database), or you fully understand the implications of them behaving differently.
   *     LMDB's comparator is unsigned lexicographical, unless {@link DbiFlags#MDB_INTEGERKEY} is
   *     used.
   */
  @Deprecated()
  public Dbi<T> openDbi(
      final String name, final Comparator<T> comparator, final DbiFlags... flags) {
    final byte[] nameBytes = name == null ? null : name.getBytes(DEFAULT_NAME_CHARSET);
    return openDbi(nameBytes, comparator, false, flags);
  }

  /**
   * @param name name of the database (or null if no name is required)
   * @param comparator custom comparator for cursor start/stop key comparisons and optionally for
   *     LMDB to call back to. If null, LMDB's comparator will be used.
   * @param nativeCb whether LMDB native code calls back to the Java comparator
   * @param flags to open the database with
   * @return a database that is ready to use
<<<<<<< HEAD
   * @deprecated Instead use {@link Env#createDbi()} Convenience method that opens a {@link Dbi}
   *     with a UTF-8 database name and associated {@link Comparator}. The comparator will be used
   *     by {@link CursorIterable} when comparing start/stop keys as a minimum. If nativeCb is
   *     {@code true}, this comparator will also be called by LMDB to determine insertion/iteration
   *     order. Calling back to a java comparator may significantly impact performance.
=======
   * @deprecated Instead use {@link Env#buildDbi()} Convenience method that opens a {@link Dbi} with
   *     a UTF-8 database name and associated {@link Comparator}. The comparator will be used by
   *     {@link CursorIterable} when comparing start/stop keys as a minimum. If nativeCb is {@code
   *     true}, this comparator will also be called by LMDB to determine insertion/iteration order.
   *     Calling back to a java comparator may significantly impact performance.
>>>>>>> 18013fb8
   */
  @Deprecated()
  public Dbi<T> openDbi(
      final String name,
      final Comparator<T> comparator,
      final boolean nativeCb,
      final DbiFlags... flags) {
    final byte[] nameBytes = name == null ? null : name.getBytes(DEFAULT_NAME_CHARSET);
    return openDbi(nameBytes, comparator, nativeCb, flags);
  }

  /**
   * @param name name of the database (or null if no name is required)
   * @param flags to open the database with
   * @return a database that is ready to use
<<<<<<< HEAD
   * @deprecated Instead use {@link Env#createDbi()} <hr> Convenience method that opens a {@link
   *     Dbi} with a default {@link Comparator} that is not invoked from native code.
=======
   * @deprecated Instead use {@link Env#buildDbi()} <hr> Convenience method that opens a {@link Dbi}
   *     with a default {@link Comparator} that is not invoked from native code.
>>>>>>> 18013fb8
   */
  @Deprecated()
  public Dbi<T> openDbi(final byte[] name, final DbiFlags... flags) {
    return createDbi().setDbName(name).withDefaultComparator().setDbiFlags(flags).open();
  }

  /**
   * @param name name of the database (or null if no name is required)
   * @param comparator custom comparator callback (or null to use LMDB default)
   * @param flags to open the database with
   * @return a database that is ready to use
<<<<<<< HEAD
   * @deprecated Instead use {@link Env#createDbi()} <hr> Convenience method that opens a {@link
   *     Dbi} with an associated {@link Comparator} that is not invoked from native code.
=======
   * @deprecated Instead use {@link Env#buildDbi()} <hr> Convenience method that opens a {@link Dbi}
   *     with an associated {@link Comparator} that is not invoked from native code.
>>>>>>> 18013fb8
   */
  @Deprecated()
  public Dbi<T> openDbi(
      final byte[] name, final Comparator<T> comparator, final DbiFlags... flags) {
    requireNonNull(comparator);
    return createDbi()
        .setDbName(name)
        .withIteratorComparator(ignored -> comparator)
        .setDbiFlags(flags)
        .open();
  }

  /**
   * @param name name of the database (or null if no name is required)
   * @param comparator custom comparator callback (or null to use LMDB default)
   * @param nativeCb whether native code calls back to the Java comparator
   * @param flags to open the database with
   * @return a database that is ready to use
<<<<<<< HEAD
   * @deprecated Instead use {@link Env#createDbi()} <hr> Convenience method that opens a {@link
   *     Dbi} with an associated {@link Comparator} that may be invoked from native code if
   *     specified.
=======
   * @deprecated Instead use {@link Env#buildDbi()} <hr> Convenience method that opens a {@link Dbi}
   *     with an associated {@link Comparator} that may be invoked from native code if specified.
>>>>>>> 18013fb8
   *     <p>This method will automatically commit the private transaction before returning. This
   *     ensures the <code>Dbi</code> is available in the <code>Env</code>.
   */
  @Deprecated()
  public Dbi<T> openDbi(
      final byte[] name,
      final Comparator<T> comparator,
      final boolean nativeCb,
      final DbiFlags... flags) {
    try (Txn<T> txn = readOnly ? txnRead() : txnWrite()) {
      final Dbi<T> dbi = openDbi(txn, name, comparator, nativeCb, flags);
      txn.commit(); // even RO Txns require a commit to retain Dbi in Env
      return dbi;
    }
  }

  /**
   * @param txn transaction to use (required; not closed)
   * @param name name of the database (or null if no name is required)
   * @param comparator custom comparator callback (or null to use LMDB default)
   * @param nativeCb whether native LMDB code should call back to the Java comparator
   * @param flags to open the database with
   * @return a database that is ready to use
<<<<<<< HEAD
   * @deprecated Instead use {@link Env#createDbi()} Open the {@link Dbi} using the passed {@link
=======
   * @deprecated Instead use {@link Env#buildDbi()} Open the {@link Dbi} using the passed {@link
>>>>>>> 18013fb8
   *     Txn}.
   *     <p>The caller must commit the transaction after this method returns in order to retain the
   *     <code>Dbi</code> in the <code>Env</code>.
   *     <p>A {@link Comparator} may be provided when calling this method. Such comparator is
   *     primarily used by {@link CursorIterable} instances. A secondary (but uncommon) use of the
   *     comparator is to act as a callback from the native library if <code>nativeCb</code> is
   *     <code>true</code>. This is usually avoided due to the overhead of native code calling back
   *     into Java. It is instead highly recommended to set the correct {@link DbiFlags} to allow
   *     the native library to correctly order the intended keys.
   *     <p>A default comparator will be provided if <code>null</code> is passed as the comparator.
   *     If a custom comparator is provided, it must strictly match the lexicographical order of
   *     keys in the native LMDB database.
   *     <p>This method (and its overloaded convenience variants) must not be called from concurrent
   *     threads.
   */
  @Deprecated()
  public Dbi<T> openDbi(
      final Txn<T> txn,
      final byte[] name,
      final Comparator<T> comparator,
      final boolean nativeCb,
      final DbiFlags... flags) {
<<<<<<< HEAD
=======

    if (nativeCb && comparator == null) {
      throw new IllegalArgumentException("Is nativeCb is true, you must supply a comparator");
    }
>>>>>>> 18013fb8
    return new Dbi<>(this, txn, name, comparator, nativeCb, proxy, DbiFlagSet.of(flags));
  }

  /**
   * Return statistics about this environment.
   *
   * @return an immutable statistics object.
   */
  public Stat stat() {
    if (closed) {
      throw new AlreadyClosedException();
    }
    final MDB_stat stat = new MDB_stat(RUNTIME);
    checkRc(LIB.mdb_env_stat(ptr, stat));
    return new Stat(
        stat.f0_ms_psize.intValue(),
        stat.f1_ms_depth.intValue(),
        stat.f2_ms_branch_pages.longValue(),
        stat.f3_ms_leaf_pages.longValue(),
        stat.f4_ms_overflow_pages.longValue(),
        stat.f5_ms_entries.longValue());
  }

  /**
   * Flushes the data buffers to disk.
   *
   * @param force force a synchronous flush (otherwise if the environment has the MDB_NOSYNC flag
   *     set the flushes will be omitted, and with MDB_MAPASYNC they will be asynchronous)
   */
  public void sync(final boolean force) {
    if (closed) {
      throw new AlreadyClosedException();
    }
    final int f = force ? 1 : 0;
    checkRc(LIB.mdb_env_sync(ptr, f));
  }

  /**
   * @param parent parent transaction (may be null if no parent)
   * @param flags applicable flags (eg for a reusable, read-only transaction)
   * @return a transaction (never null)
   * @deprecated Instead use {@link Env#txn(Txn, TxnFlagSet)}
   *     <p>Obtain a transaction with the requested parent and flags.
   */
  @Deprecated
  public Txn<T> txn(final Txn<T> parent, final TxnFlags... flags) {
    checkNotClosed();
    return new Txn<>(this, parent, proxy, TxnFlagSet.of(flags));
  }

  /**
   * Obtain a transaction with the requested parent and flags.
   *
   * @param parent parent transaction (may be null if no parent)
   * @return a transaction (never null)
   */
  public Txn<T> txn(final Txn<T> parent) {
    checkNotClosed();
    return new Txn<>(this, parent, proxy, TxnFlagSet.EMPTY);
  }

  /**
   * Obtain a transaction with the requested parent and flags.
   *
   * @param parent parent transaction (may be null if no parent)
   * @param flags applicable flags (e.g. for a reusable, read-only transaction). If the set of flags
   *     is used frequently it is recommended to hold a static instance of the {@link TxnFlagSet}
   *     for re-use.
   * @return a transaction (never null)
   */
  public Txn<T> txn(final Txn<T> parent, final TxnFlagSet flags) {
    checkNotClosed();
    return new Txn<>(this, parent, proxy, flags);
  }

  /**
   * Obtain a read-only transaction.
   *
   * @return a read-only transaction
   */
  public Txn<T> txnRead() {
    checkNotClosed();
    return new Txn<>(this, null, proxy, TxnFlags.MDB_RDONLY_TXN);
  }

  /**
   * Obtain a read-write transaction.
   *
   * @return a read-write transaction
   */
  public Txn<T> txnWrite() {
    checkNotClosed();
    return new Txn<>(this, null, proxy, TxnFlagSet.EMPTY);
  }

  Pointer pointer() {
    return ptr;
  }

  void checkNotClosed() {
    if (closed) {
      throw new AlreadyClosedException();
    }
  }

  private void validateDirectoryEmpty(final Path path) {
    if (!Files.exists(path)) {
      throw new InvalidCopyDestination("Path does not exist");
    }
    if (!Files.isDirectory(path)) {
      throw new InvalidCopyDestination("Path must be a directory");
    }
    final long fileCount = FileUtil.count(path);
    if (fileCount > 0) {
      throw new InvalidCopyDestination("Path must contain no files");
    }
  }

  private void validatePath(final Path path) {
    if (noSubDir) {
      if (Files.exists(path)) {
        throw new InvalidCopyDestination("Path must not exist for MDB_NOSUBDIR");
      }
      return;
    }
    validateDirectoryEmpty(path);
  }

  /**
   * Check for stale entries in the reader lock table.
   *
   * @return 0 on success, non-zero on failure
   */
  public int readerCheck() {
    final IntByReference resultPtr = new IntByReference();
    checkRc(LIB.mdb_reader_check(ptr, resultPtr));
    return resultPtr.intValue();
  }

  /** Object has already been closed and the operation is therefore prohibited. */
  public static final class AlreadyClosedException extends LmdbException {

    private static final long serialVersionUID = 1L;

    /** Creates a new instance. */
    public AlreadyClosedException() {
      super("Environment has already been closed");
    }
  }

  /** Object has already been opened and the operation is therefore prohibited. */
  public static final class AlreadyOpenException extends LmdbException {

    private static final long serialVersionUID = 1L;

    /** Creates a new instance. */
    public AlreadyOpenException() {
      super("Environment has already been opened");
    }
  }

  // --------------------------------------------------------------------------------

  /**
   * Builder for configuring and opening Env.
   *
   * @param <T> buffer type
   */
  public static final class Builder<T> {

    static final int MAX_READERS_DEFAULT = 126;
    static final long MAP_SIZE_DEFAULT = ByteUnit.MEBIBYTES.toBytes(1);
    static final int POSIX_MODE_DEFAULT = 0664;

    private long mapSize = MAP_SIZE_DEFAULT;
    private int maxDbs = 1;
    private int maxReaders = MAX_READERS_DEFAULT;
    private boolean opened;
    private final BufferProxy<T> proxy;
<<<<<<< HEAD
    private int mode = POSIX_MODE_DEFAULT;
    private final AbstractFlagSet.Builder<EnvFlags, EnvFlagSet> flagSetBuilder =
        EnvFlagSet.builder();
=======
    private int mode = 0664;
    private AbstractFlagSet.Builder<EnvFlags, EnvFlagSet> flagSetBuilder = EnvFlagSet.builder();
>>>>>>> 18013fb8

    Builder(final BufferProxy<T> proxy) {
      requireNonNull(proxy);
      this.proxy = proxy;
    }

    /**
     * Opens the environment.
     *
     * @param path file system destination
     * @param mode Unix permissions to set on created files and semaphores
     * @param flags the flags for this new environment
     * @return an environment ready for use
     * @deprecated Instead use {@link Builder#open(Path)}, {@link Builder#setFilePermissions(int)}
     *     and {@link Builder#setEnvFlags(EnvFlags...)}.
     */
    @Deprecated
    public Env<T> open(final File path, final int mode, final EnvFlags... flags) {
      setFilePermissions(mode);
      setEnvFlags(flags);
      return open(requireNonNull(path).toPath());
    }

    /**
     * Opens the environment.
     *
     * @param path file system destination
     * @return an environment ready for use
     * @deprecated Instead use {@link Builder#open(Path)}
     */
    @Deprecated
    public Env<T> open(final File path) {
      return open(requireNonNull(path).toPath());
    }

    /**
     * Opens the environment with 0664 mode.
     *
     * @param path file system destination
     * @param flags the flags for this new environment
     * @return an environment ready for use
     * @deprecated Instead use {@link Builder#open(Path)} and {@link
     *     Builder#setEnvFlags(EnvFlags...)}.
     */
    @Deprecated
    public Env<T> open(final File path, final EnvFlags... flags) {
      setEnvFlags(flags);
      return open(requireNonNull(path).toPath());
    }

    /**
     * Opens the environment.
     *
     * @param path file system destination
     * @return an environment ready for use
     */
    public Env<T> open(final Path path) {
      requireNonNull(path);
      if (opened) {
        throw new AlreadyOpenException();
      }
      opened = true;
      final PointerByReference envPtr = new PointerByReference();
      checkRc(LIB.mdb_env_create(envPtr));
      final Pointer ptr = envPtr.getValue();
      try {
        checkRc(LIB.mdb_env_set_mapsize(ptr, mapSize));
        checkRc(LIB.mdb_env_set_maxdbs(ptr, maxDbs));
        checkRc(LIB.mdb_env_set_maxreaders(ptr, maxReaders));
        final EnvFlagSet flags = flagSetBuilder.build();
        final boolean readOnly = flags.isSet(MDB_RDONLY_ENV);
        final boolean noSubDir = flags.isSet(MDB_NOSUBDIR);
        checkRc(LIB.mdb_env_open(ptr, path.toAbsolutePath().toString(), flags.getMask(), mode));
        return new Env<>(proxy, ptr, readOnly, noSubDir);
      } catch (final LmdbNativeException e) {
        LIB.mdb_env_close(ptr);
        throw e;
      }
    }

    /**
     * Sets the map size in bytes.
     *
     * @param mapSize new limit in bytes
     * @return the builder
     */
    public Builder<T> setMapSize(final long mapSize) {
      if (opened) {
        throw new AlreadyOpenException();
      }
      if (mapSize < 0) {
        throw new IllegalArgumentException("Negative value; overflow?");
      }
      this.mapSize = mapSize;
      return this;
    }

    /**
     * Sets the map size in the supplied unit.
     *
     * @param mapSize new limit in
     * @return the builder
     */
    public Builder<T> setMapSize(final long mapSize, final ByteUnit byteUnit) {
      requireNonNull(byteUnit);
      if (mapSize < 0) {
        throw new IllegalArgumentException("Negative value; overflow?");
      }
      return setMapSize(byteUnit.toBytes(mapSize));
    }

    /**
     * Sets the maximum number of databases (ie {@link Dbi}s permitted.
     *
     * @param dbs new limit
     * @return the builder
     */
    public Builder<T> setMaxDbs(final int dbs) {
      if (opened) {
        throw new AlreadyOpenException();
      }
      this.maxDbs = dbs;
      return this;
    }

    /**
     * Sets the maximum number of databases permitted.
     *
     * @param readers new limit
     * @return the builder
     */
    public Builder<T> setMaxReaders(final int readers) {
      if (opened) {
        throw new AlreadyOpenException();
      }
      this.maxReaders = readers;
      return this;
    }

    /**
     * Sets the Unix file permissions to use on created files and semaphores, e.g. {@code 0664}. If
     * this method is not called, the default of {@code 0664} will be used.
     *
     * @param mode Unix permissions to set on created files and semaphores
     * @return the builder
     */
    public Builder<T> setFilePermissions(final int mode) {
      if (opened) {
        throw new AlreadyOpenException();
      }
      this.mode = mode;
      return this;
    }

    /**
     * Sets all the flags used to open this {@link Env}.
     *
     * @param envFlags The flags to use. Clears any existing flags. A null value results in no flags
     *     being set.
     * @return this builder instance.
     */
    public Builder<T> setEnvFlags(final Collection<EnvFlags> envFlags) {
      flagSetBuilder.clear();
      if (envFlags != null) {
        envFlags.stream().filter(Objects::nonNull).forEach(envFlags::add);
      }
      return this;
    }

    /**
     * Sets all the flags used to open this {@link Env}.
     *
     * @param envFlags The flags to use. Clears any existing flags. A null value results in no flags
     *     being set.
     * @return this builder instance.
     */
    public Builder<T> setEnvFlags(final EnvFlags... envFlags) {
      flagSetBuilder.clear();
      if (envFlags != null) {
<<<<<<< HEAD
        Arrays.stream(envFlags).filter(Objects::nonNull).forEach(this.flagSetBuilder::addFlag);
=======
        Arrays.stream(envFlags).filter(Objects::nonNull).forEach(this.flagSetBuilder::setFlag);
>>>>>>> 18013fb8
      }
      return this;
    }

    /**
     * Sets all the flags used to open this {@link Env}.
     *
     * @param envFlagSet The flags to use. Clears any existing flags. A null value results in no
     *     flags being set.
     * @return this builder instance.
     */
    public Builder<T> setEnvFlags(final EnvFlagSet envFlagSet) {
      flagSetBuilder.clear();
      if (envFlagSet != null) {
<<<<<<< HEAD
        this.flagSetBuilder.setFlags(envFlagSet.getFlags());
=======
        this.flagSetBuilder.withFlags(envFlagSet.getFlags());
>>>>>>> 18013fb8
      }
      return this;
    }

    /**
     * Adds a single {@link EnvFlags} to any existing flags.
     *
     * @param dbiFlag The flag to add to any existing flags. A null value is a no-op.
     * @return this builder instance.
     */
    public Builder<T> addEnvFlag(final EnvFlags dbiFlag) {
<<<<<<< HEAD
      this.flagSetBuilder.addFlag(dbiFlag);
=======
      this.flagSetBuilder.setFlag(dbiFlag);
>>>>>>> 18013fb8
      return this;
    }

    /**
     * Adds a set of {@link EnvFlags} to any existing flags.
     *
     * @param dbiFlagSet The set of flags to add to any existing flags. A null value is a no-op.
     * @return this builder instance.
     */
    public Builder<T> addEnvFlags(final EnvFlagSet dbiFlagSet) {
      if (dbiFlagSet != null) {
<<<<<<< HEAD
        flagSetBuilder.addFlags(dbiFlagSet.getFlags());
=======
        flagSetBuilder.setFlags(dbiFlagSet.getFlags());
>>>>>>> 18013fb8
      }
      return this;
    }
  }

  /** File is not a valid LMDB file. */
  public static final class FileInvalidException extends LmdbNativeException {

    static final int MDB_INVALID = -30_793;
    private static final long serialVersionUID = 1L;

    FileInvalidException() {
      super(MDB_INVALID, "File is not a valid LMDB file");
    }
  }

  /** The specified copy destination is invalid. */
  public static final class InvalidCopyDestination extends LmdbException {

    private static final long serialVersionUID = 1L;

    /**
     * Creates a new instance.
     *
     * @param message the reason
     */
    public InvalidCopyDestination(final String message) {
      super(message);
    }
  }

  /** Environment mapsize reached. */
  public static final class MapFullException extends LmdbNativeException {

    static final int MDB_MAP_FULL = -30_792;
    private static final long serialVersionUID = 1L;

    MapFullException() {
      super(MDB_MAP_FULL, "Environment mapsize reached");
    }
  }

  /** Environment maxreaders reached. */
  public static final class ReadersFullException extends LmdbNativeException {

    static final int MDB_READERS_FULL = -30_790;
    private static final long serialVersionUID = 1L;

    ReadersFullException() {
      super(MDB_READERS_FULL, "Environment maxreaders reached");
    }
  }

  /** Environment version mismatch. */
  public static final class VersionMismatchException extends LmdbNativeException {

    static final int MDB_VERSION_MISMATCH = -30_794;
    private static final long serialVersionUID = 1L;

    VersionMismatchException() {
      super(MDB_VERSION_MISMATCH, "Environment version mismatch");
    }
  }
}<|MERGE_RESOLUTION|>--- conflicted
+++ resolved
@@ -29,10 +29,7 @@
 import java.nio.ByteBuffer;
 import java.nio.charset.Charset;
 import java.nio.charset.StandardCharsets;
-<<<<<<< HEAD
-=======
 import java.nio.file.Files;
->>>>>>> 18013fb8
 import java.nio.file.Path;
 import java.util.ArrayList;
 import java.util.Arrays;
@@ -107,12 +104,6 @@
   }
 
   /**
-<<<<<<< HEAD
-=======
-   * @deprecated Instead use {@link Env#create()} or {@link Env#create(BufferProxy)}
-   *     <p>Opens an environment with a single default database in 0664 mode using the {@link
-   *     ByteBufferProxy#PROXY_OPTIMAL}.
->>>>>>> 18013fb8
    * @param path file system destination
    * @param size size in megabytes
    * @param flags the flags for this new environment
@@ -157,13 +148,8 @@
    *
    * @param path writable destination path as described above
    */
-<<<<<<< HEAD
-  public void copy(final File path) {
-=======
-  @Deprecated // Use java.nio.Path
-  public void copy(final File path) {
-    requireNonNull(path);
-    copy(path.toPath(), CopyFlagSet.EMPTY);
+  public void copy(final Path path) {
+    copy(path, CopyFlagSet.EMPTY);
   }
 
   /**
@@ -182,10 +168,12 @@
    * "Caveats" in the LMDB native documentation.
    *
    * @param path writable destination path as described above
-   */
-  public void copy(final Path path) {
->>>>>>> 18013fb8
-    copy(path, CopyFlagSet.EMPTY);
+   * @param flags special options for this copy
+   */
+  public void copy(final Path path, final CopyFlagSet flags) {
+    requireNonNull(path);
+    validatePath(path);
+    checkRc(LIB.mdb_env_copy2(ptr, path.toAbsolutePath().toString(), flags.getMask()));
   }
 
   /**
@@ -204,17 +192,10 @@
    * "Caveats" in the LMDB native documentation.
    *
    * @param path writable destination path as described above
-<<<<<<< HEAD
    * @param flags special options for this copy
-   */
-  public void copy(final File path, final CopyFlagSet flags) {
-    requireNonNull(path);
-    validatePath(path);
-    checkRc(LIB.mdb_env_copy2(ptr, path.getAbsolutePath(), flags.getMask()));
-=======
-   * @param flags special options for this copy
-   */
-  @Deprecated // Use java.nio.Path
+   * @deprecated Use {@link Env#copy(Path, CopyFlagSet)}
+   */
+  @Deprecated
   public void copy(final File path, final CopyFlagSet flags) {
     requireNonNull(path);
     copy(path.toPath(), flags);
@@ -236,13 +217,12 @@
    * "Caveats" in the LMDB native documentation.
    *
    * @param path writable destination path as described above
-   * @param flags special options for this copy
-   */
-  public void copy(final Path path, final CopyFlagSet flags) {
+   * @deprecated Use {@link Env#copy(Path)}
+   */
+  @Deprecated
+  public void copy(final File path) {
     requireNonNull(path);
-    validatePath(path);
-    checkRc(LIB.mdb_env_copy2(ptr, path.toAbsolutePath().toString(), flags.getMask()));
->>>>>>> 18013fb8
+    copy(path.toPath(), CopyFlagSet.EMPTY);
   }
 
   /**
@@ -353,7 +333,6 @@
   /**
    * Open (and optionally creates, if {@link DbiFlags#MDB_CREATE} is set) a {@link Dbi} using a
    * builder.
-<<<<<<< HEAD
    *
    * @return A new builder instance for creating/opening a {@link Dbi}.
    */
@@ -362,8 +341,8 @@
   }
 
   /**
-   * Convenience method that opens a {@link Dbi} with a UTF-8 database name and default {@link
-   * Comparator} that is not invoked from native code.
+   * Open (and optionally creates, if {@link DbiFlags#MDB_CREATE} is set) a {@link Dbi} using a
+   * builder.
    *
    * <p>For more options when opening a {@link Dbi} see {@link Env#createDbi()}.
    *
@@ -396,27 +375,15 @@
       txn.commit(); // even RO Txns require a commit to retain Dbi in Env
       return dbi;
     }
-=======
-   *
-   * @return A new builder instance for creating/opening a {@link Dbi}.
-   */
-  public DbiBuilder<T> buildDbi() {
-    return new DbiBuilder<>(this, proxy, readOnly);
->>>>>>> 18013fb8
   }
 
   /**
    * @param name name of the database (or null if no name is required)
    * @param flags to open the database with
    * @return a database that is ready to use
-<<<<<<< HEAD
    * @deprecated Instead use {@link Env#createDbi()} or {@link Env#openDbi(String, DbiFlagSet)}
    *     Convenience method that opens a {@link Dbi} with a UTF-8 database name and default {@link
    *     Comparator} that is not invoked from native code.
-=======
-   * @deprecated Instead use {@link Env#buildDbi()} Convenience method that opens a {@link Dbi} with
-   *     a UTF-8 database name and default {@link Comparator} that is not invoked from native code.
->>>>>>> 18013fb8
    */
   @Deprecated()
   public Dbi<T> openDbi(final String name, final DbiFlags... flags) {
@@ -430,15 +397,9 @@
    *     comparator will be used.
    * @param flags to open the database with
    * @return a database that is ready to use
-<<<<<<< HEAD
    * @deprecated Instead use {@link Env#createDbi()} Convenience method that opens a {@link Dbi}
    *     with a UTF-8 database name and associated {@link Comparator} for use by {@link
    *     CursorIterable} when comparing start/stop keys.
-=======
-   * @deprecated Instead use {@link Env#buildDbi()} Convenience method that opens a {@link Dbi} with
-   *     a UTF-8 database name and associated {@link Comparator} for use by {@link CursorIterable}
-   *     when comparing start/stop keys.
->>>>>>> 18013fb8
    *     <p>It is very important that the passed comparator behaves in the same way as the
    *     comparator LMDB uses for its insertion order (for the type of data that will be stored in
    *     the database), or you fully understand the implications of them behaving differently.
@@ -459,19 +420,11 @@
    * @param nativeCb whether LMDB native code calls back to the Java comparator
    * @param flags to open the database with
    * @return a database that is ready to use
-<<<<<<< HEAD
    * @deprecated Instead use {@link Env#createDbi()} Convenience method that opens a {@link Dbi}
    *     with a UTF-8 database name and associated {@link Comparator}. The comparator will be used
    *     by {@link CursorIterable} when comparing start/stop keys as a minimum. If nativeCb is
    *     {@code true}, this comparator will also be called by LMDB to determine insertion/iteration
    *     order. Calling back to a java comparator may significantly impact performance.
-=======
-   * @deprecated Instead use {@link Env#buildDbi()} Convenience method that opens a {@link Dbi} with
-   *     a UTF-8 database name and associated {@link Comparator}. The comparator will be used by
-   *     {@link CursorIterable} when comparing start/stop keys as a minimum. If nativeCb is {@code
-   *     true}, this comparator will also be called by LMDB to determine insertion/iteration order.
-   *     Calling back to a java comparator may significantly impact performance.
->>>>>>> 18013fb8
    */
   @Deprecated()
   public Dbi<T> openDbi(
@@ -487,13 +440,8 @@
    * @param name name of the database (or null if no name is required)
    * @param flags to open the database with
    * @return a database that is ready to use
-<<<<<<< HEAD
    * @deprecated Instead use {@link Env#createDbi()} <hr> Convenience method that opens a {@link
    *     Dbi} with a default {@link Comparator} that is not invoked from native code.
-=======
-   * @deprecated Instead use {@link Env#buildDbi()} <hr> Convenience method that opens a {@link Dbi}
-   *     with a default {@link Comparator} that is not invoked from native code.
->>>>>>> 18013fb8
    */
   @Deprecated()
   public Dbi<T> openDbi(final byte[] name, final DbiFlags... flags) {
@@ -505,13 +453,8 @@
    * @param comparator custom comparator callback (or null to use LMDB default)
    * @param flags to open the database with
    * @return a database that is ready to use
-<<<<<<< HEAD
    * @deprecated Instead use {@link Env#createDbi()} <hr> Convenience method that opens a {@link
    *     Dbi} with an associated {@link Comparator} that is not invoked from native code.
-=======
-   * @deprecated Instead use {@link Env#buildDbi()} <hr> Convenience method that opens a {@link Dbi}
-   *     with an associated {@link Comparator} that is not invoked from native code.
->>>>>>> 18013fb8
    */
   @Deprecated()
   public Dbi<T> openDbi(
@@ -530,14 +473,9 @@
    * @param nativeCb whether native code calls back to the Java comparator
    * @param flags to open the database with
    * @return a database that is ready to use
-<<<<<<< HEAD
    * @deprecated Instead use {@link Env#createDbi()} <hr> Convenience method that opens a {@link
    *     Dbi} with an associated {@link Comparator} that may be invoked from native code if
    *     specified.
-=======
-   * @deprecated Instead use {@link Env#buildDbi()} <hr> Convenience method that opens a {@link Dbi}
-   *     with an associated {@link Comparator} that may be invoked from native code if specified.
->>>>>>> 18013fb8
    *     <p>This method will automatically commit the private transaction before returning. This
    *     ensures the <code>Dbi</code> is available in the <code>Env</code>.
    */
@@ -561,11 +499,7 @@
    * @param nativeCb whether native LMDB code should call back to the Java comparator
    * @param flags to open the database with
    * @return a database that is ready to use
-<<<<<<< HEAD
    * @deprecated Instead use {@link Env#createDbi()} Open the {@link Dbi} using the passed {@link
-=======
-   * @deprecated Instead use {@link Env#buildDbi()} Open the {@link Dbi} using the passed {@link
->>>>>>> 18013fb8
    *     Txn}.
    *     <p>The caller must commit the transaction after this method returns in order to retain the
    *     <code>Dbi</code> in the <code>Env</code>.
@@ -588,13 +522,6 @@
       final Comparator<T> comparator,
       final boolean nativeCb,
       final DbiFlags... flags) {
-<<<<<<< HEAD
-=======
-
-    if (nativeCb && comparator == null) {
-      throw new IllegalArgumentException("Is nativeCb is true, you must supply a comparator");
-    }
->>>>>>> 18013fb8
     return new Dbi<>(this, txn, name, comparator, nativeCb, proxy, DbiFlagSet.of(flags));
   }
 
@@ -774,14 +701,9 @@
     private int maxReaders = MAX_READERS_DEFAULT;
     private boolean opened;
     private final BufferProxy<T> proxy;
-<<<<<<< HEAD
     private int mode = POSIX_MODE_DEFAULT;
     private final AbstractFlagSet.Builder<EnvFlags, EnvFlagSet> flagSetBuilder =
         EnvFlagSet.builder();
-=======
-    private int mode = 0664;
-    private AbstractFlagSet.Builder<EnvFlags, EnvFlagSet> flagSetBuilder = EnvFlagSet.builder();
->>>>>>> 18013fb8
 
     Builder(final BufferProxy<T> proxy) {
       requireNonNull(proxy);
@@ -961,11 +883,7 @@
     public Builder<T> setEnvFlags(final EnvFlags... envFlags) {
       flagSetBuilder.clear();
       if (envFlags != null) {
-<<<<<<< HEAD
         Arrays.stream(envFlags).filter(Objects::nonNull).forEach(this.flagSetBuilder::addFlag);
-=======
-        Arrays.stream(envFlags).filter(Objects::nonNull).forEach(this.flagSetBuilder::setFlag);
->>>>>>> 18013fb8
       }
       return this;
     }
@@ -980,11 +898,7 @@
     public Builder<T> setEnvFlags(final EnvFlagSet envFlagSet) {
       flagSetBuilder.clear();
       if (envFlagSet != null) {
-<<<<<<< HEAD
         this.flagSetBuilder.setFlags(envFlagSet.getFlags());
-=======
-        this.flagSetBuilder.withFlags(envFlagSet.getFlags());
->>>>>>> 18013fb8
       }
       return this;
     }
@@ -996,11 +910,7 @@
      * @return this builder instance.
      */
     public Builder<T> addEnvFlag(final EnvFlags dbiFlag) {
-<<<<<<< HEAD
       this.flagSetBuilder.addFlag(dbiFlag);
-=======
-      this.flagSetBuilder.setFlag(dbiFlag);
->>>>>>> 18013fb8
       return this;
     }
 
@@ -1012,11 +922,7 @@
      */
     public Builder<T> addEnvFlags(final EnvFlagSet dbiFlagSet) {
       if (dbiFlagSet != null) {
-<<<<<<< HEAD
         flagSetBuilder.addFlags(dbiFlagSet.getFlags());
-=======
-        flagSetBuilder.setFlags(dbiFlagSet.getFlags());
->>>>>>> 18013fb8
       }
       return this;
     }

/*
 * Copyright © 2016-2025 The LmdbJava Open Source Project
 *
 * Licensed under the Apache License, Version 2.0 (the "License");
 * you may not use this file except in compliance with the License.
 * You may obtain a copy of the License at
 *
 *     http://www.apache.org/licenses/LICENSE-2.0
 *
 * Unless required by applicable law or agreed to in writing, software
 * distributed under the License is distributed on an "AS IS" BASIS,
 * WITHOUT WARRANTIES OR CONDITIONS OF ANY KIND, either express or implied.
 * See the License for the specific language governing permissions and
 * limitations under the License.
 */
package org.lmdbjava;

import static java.util.Objects.requireNonNull;
import static org.lmdbjava.Dbi.KeyExistsException.MDB_KEYEXIST;
import static org.lmdbjava.Dbi.KeyNotFoundException.MDB_NOTFOUND;
import static org.lmdbjava.Env.SHOULD_CHECK;
import static org.lmdbjava.Library.LIB;
import static org.lmdbjava.MaskedFlag.isSet;
import static org.lmdbjava.MaskedFlag.mask;
import static org.lmdbjava.PutFlags.MDB_MULTIPLE;
import static org.lmdbjava.PutFlags.MDB_NODUPDATA;
import static org.lmdbjava.PutFlags.MDB_NOOVERWRITE;
import static org.lmdbjava.PutFlags.MDB_RESERVE;
import static org.lmdbjava.ResultCodeMapper.checkRc;
import static org.lmdbjava.SeekOp.MDB_FIRST;
import static org.lmdbjava.SeekOp.MDB_LAST;
import static org.lmdbjava.SeekOp.MDB_NEXT;
import static org.lmdbjava.SeekOp.MDB_PREV;

import jnr.ffi.Pointer;
import jnr.ffi.byref.NativeLongByReference;

/**
 * A cursor handle.
 *
 * @param <T> buffer type
 */
public final class Cursor<T> implements AutoCloseable {

  private boolean closed;
  private final KeyVal<T> kv;
  private final Pointer ptrCursor;
  private Txn<T> txn;
  private final Env<T> env;

  Cursor(final Pointer ptr, final Txn<T> txn, final Env<T> env) {
    requireNonNull(ptr);
    requireNonNull(txn);
    this.ptrCursor = ptr;
    this.txn = txn;
    this.kv = txn.newKeyVal();
    this.env = env;
  }

  /**
   * Close a cursor handle.
   *
   * <p>The cursor handle will be freed and must not be used again after this call. Its transaction
   * must still be live if it is a write-transaction.
   */
  @Override
  public void close() {
    if (closed) {
      return;
    }
    kv.close();
    if (SHOULD_CHECK) {
      env.checkNotClosed();
      if (!txn.isReadOnly()) {
        txn.checkReady();
      }
    }
    LIB.mdb_cursor_close(ptrCursor);
    closed = true;
  }

  /**
   * Return count of duplicates for current key.
   *
   * <p>This call is only valid on databases that support sorted duplicate data items {@link
   * DbiFlags#MDB_DUPSORT}.
   *
   * @return count of duplicates for current key
   */
  public long count() {
    if (SHOULD_CHECK) {
      env.checkNotClosed();
      checkNotClosed();
      txn.checkReady();
    }
    final NativeLongByReference longByReference = new NativeLongByReference();
    checkRc(LIB.mdb_cursor_count(ptrCursor, longByReference));
    return longByReference.longValue();
  }

  /**
   * Delete current key/data pair.
   *
   * <p>This function deletes the key/data pair to which the cursor refers.
   *
   * @param f flags (either null or {@link PutFlags#MDB_NODUPDATA}
   */
  public void delete(final PutFlags... f) {
    if (SHOULD_CHECK) {
      env.checkNotClosed();
      checkNotClosed();
      txn.checkReady();
      txn.checkWritesAllowed();
    }
    final int flags = mask(f);
    checkRc(LIB.mdb_cursor_del(ptrCursor, flags));
  }

  /**
   * Position at first key/data item.
   *
   * @return false if requested position not found
   */
  public boolean first() {
    return seek(MDB_FIRST);
  }

  /**
   * Reposition the key/value buffers based on the passed key and operation.
   *
   * @param key to search for
   * @param data to search for
   * @param op options for this operation
   * @return false if key not found
   */
  public boolean get(final T key, final T data, final SeekOp op) {
    if (SHOULD_CHECK) {
      requireNonNull(key);
      requireNonNull(op);
      env.checkNotClosed();
      checkNotClosed();
      txn.checkReady();
    }
    final Pointer transientKey = kv.keyIn(key);
    final Pointer transientVal = kv.valIn(data);

    final int rc = LIB.mdb_cursor_get(ptrCursor, kv.pointerKey(), kv.pointerVal(), op.getCode());

    if (rc == MDB_NOTFOUND) {
      return false;
    }

    checkRc(rc);
    kv.keyOut();
    kv.valOut();
    ReferenceUtil.reachabilityFence0(transientKey);
    ReferenceUtil.reachabilityFence0(transientVal);
    ReferenceUtil.reachabilityFence0(kv.key());
    ReferenceUtil.reachabilityFence0(kv.val());
    ReferenceUtil.reachabilityFence0(key);
    return true;
  }

  /**
   * Reposition the key/value buffers based on the passed key and operation.
   *
   * @param key to search for
   * @param op options for this operation
   * @return false if key not found
   */
  public boolean get(final T key, final GetOp op) {
    if (SHOULD_CHECK) {
      requireNonNull(key);
      requireNonNull(op);
      env.checkNotClosed();
      checkNotClosed();
      txn.checkReady();
    }
    final Pointer transientKey = kv.keyIn(key);

    final int rc = LIB.mdb_cursor_get(ptrCursor, kv.pointerKey(), kv.pointerVal(), op.getCode());

    if (rc == MDB_NOTFOUND) {
      return false;
    }

    checkRc(rc);
    kv.keyOut();
    kv.valOut();
    ReferenceUtil.reachabilityFence0(transientKey);
    ReferenceUtil.reachabilityFence0(kv.key());
    ReferenceUtil.reachabilityFence0(kv.val());
    ReferenceUtil.reachabilityFence0(key);
    return true;
  }

  /**
   * Obtain the key.
   *
   * @return the key that the cursor is located at.
   */
  public T key() {
    return kv.key();
  }

  KeyVal<T> keyVal() {
    return kv;
  }

  /**
   * Position at last key/data item.
   *
   * @return false if requested position not found
   */
  public boolean last() {
    return seek(MDB_LAST);
  }

  /**
   * Position at next data item.
   *
   * @return false if requested position not found
   */
  public boolean next() {
    return seek(MDB_NEXT);
  }

  /**
   * Position at previous data item.
   *
   * @return false if requested position not found
   */
  public boolean prev() {
    return seek(MDB_PREV);
  }

  /**
   * Store by cursor.
   *
   * <p>This function stores key/data pairs into the database.
   *
   * @param key key to store
   * @param val data to store
   * @param op options for this operation
   * @return true if the value was put, false if MDB_NOOVERWRITE or MDB_NODUPDATA were set and the
   *     key/value existed already.
   */
  public boolean put(final T key, final T val, final PutFlags... op) {
    if (SHOULD_CHECK) {
      requireNonNull(key);
      requireNonNull(val);
      env.checkNotClosed();
      checkNotClosed();
      txn.checkReady();
      txn.checkWritesAllowed();
    }
<<<<<<< HEAD
    kv.keyIn(key);
    kv.valIn(val);
    final int mask = mask(op);
=======
    final Pointer transientKey = kv.keyIn(key);
    final Pointer transientVal = kv.valIn(val);
    final int mask = mask(true, op);
>>>>>>> 0b741e8a
    final int rc = LIB.mdb_cursor_put(ptrCursor, kv.pointerKey(), kv.pointerVal(), mask);
    if (rc == MDB_KEYEXIST) {
      if (isSet(mask, MDB_NOOVERWRITE)) {
        kv.valOut(); // marked as in,out in LMDB C docs
      } else if (!isSet(mask, MDB_NODUPDATA)) {
        checkRc(rc);
      }
      return false;
    }
    checkRc(rc);
    ReferenceUtil.reachabilityFence0(transientKey);
    ReferenceUtil.reachabilityFence0(transientVal);
    ReferenceUtil.reachabilityFence0(key);
    ReferenceUtil.reachabilityFence0(val);
    return true;
  }

  /**
   * Put multiple values into the database in one <code>MDB_MULTIPLE</code> operation.
   *
   * <p>The database must have been opened with {@link DbiFlags#MDB_DUPFIXED}. The buffer must
   * contain fixed-sized values to be inserted. The size of each element is calculated from the
   * buffer's size divided by the given element count. For example, to populate 10 X 4 byte integers
   * at once, present a buffer of 40 bytes and specify the element as 10.
   *
   * @param key key to store in the database (not null)
   * @param val value to store in the database (not null)
   * @param elements number of elements contained in the passed value buffer
   * @param op options for operation (must set <code>MDB_MULTIPLE</code>)
   */
  public void putMultiple(final T key, final T val, final int elements, final PutFlags... op) {
    if (SHOULD_CHECK) {
      requireNonNull(txn);
      requireNonNull(key);
      requireNonNull(val);
      env.checkNotClosed();
      txn.checkReady();
      txn.checkWritesAllowed();
    }
    final int mask = mask(op);
    if (SHOULD_CHECK && !isSet(mask, MDB_MULTIPLE)) {
      throw new IllegalArgumentException("Must set " + MDB_MULTIPLE + " flag");
    }
    final Pointer transientKey = txn.kv().keyIn(key);
    final Pointer dataPtr = txn.kv().valInMulti(val, elements);
    final int rc = LIB.mdb_cursor_put(ptrCursor, txn.kv().pointerKey(), dataPtr, mask);
    checkRc(rc);
    ReferenceUtil.reachabilityFence0(transientKey);
    ReferenceUtil.reachabilityFence0(dataPtr);
    ReferenceUtil.reachabilityFence0(key);
    ReferenceUtil.reachabilityFence0(val);
  }

  /**
   * Renew a cursor handle.
   *
   * <p>A cursor is associated with a specific transaction and database. Cursors that are only used
   * in read-only transactions may be re-used, to avoid unnecessary malloc/free overhead. The cursor
   * may be associated with a new read-only transaction, and referencing the same database handle as
   * it was created with. This may be done whether the previous transaction is live or dead.
   *
   * @param newTxn transaction handle
   */
  public void renew(final Txn<T> newTxn) {
    if (SHOULD_CHECK) {
      requireNonNull(newTxn);
      env.checkNotClosed();
      checkNotClosed();
      this.txn.checkReadOnly(); // existing
      newTxn.checkReadOnly();
      newTxn.checkReady();
    }
    checkRc(LIB.mdb_cursor_renew(newTxn.pointer(), ptrCursor));
    this.txn = newTxn;
  }

  /**
   * Reserve space for data of the given size, but don't copy the given val. Instead, return a
   * pointer to the reserved space, which the caller can fill in later - before the next update
   * operation or the transaction ends. This saves an extra memcpy if the data is being generated
   * later. LMDB does nothing else with this memory, the caller is expected to modify all of the
   * space requested.
   *
   * <p>This flag must not be specified if the database was opened with MDB_DUPSORT
   *
   * @param key key to store in the database (not null)
   * @param size size of the value to be stored in the database (not null)
   * @param op options for this operation
   * @return a buffer that can be used to modify the value
   */
  public T reserve(final T key, final int size, final PutFlags... op) {
    if (SHOULD_CHECK) {
      requireNonNull(key);
      env.checkNotClosed();
      checkNotClosed();
      txn.checkReady();
      txn.checkWritesAllowed();
    }
<<<<<<< HEAD
    kv.keyIn(key);
    kv.valIn(size);
    final int flags = mask(op) | MDB_RESERVE.getMask();
=======
    final Pointer transientKey = kv.keyIn(key);
    final Pointer transientVal = kv.valIn(size);
    final int flags = mask(true, op) | MDB_RESERVE.getMask();
>>>>>>> 0b741e8a
    checkRc(LIB.mdb_cursor_put(ptrCursor, kv.pointerKey(), kv.pointerVal(), flags));
    kv.valOut();
    ReferenceUtil.reachabilityFence0(transientKey);
    ReferenceUtil.reachabilityFence0(transientVal);
    ReferenceUtil.reachabilityFence0(key);
    return val();
  }

  /**
   * Reposition the key/value buffers based on the passed operation.
   *
   * @param op options for this operation
   * @return false if requested position not found
   */
  public boolean seek(final SeekOp op) {
    if (SHOULD_CHECK) {
      requireNonNull(op);
      env.checkNotClosed();
      checkNotClosed();
      txn.checkReady();
    }

    final int rc = LIB.mdb_cursor_get(ptrCursor, kv.pointerKey(), kv.pointerVal(), op.getCode());

    if (rc == MDB_NOTFOUND) {
      return false;
    }

    checkRc(rc);
    kv.keyOut();
    kv.valOut();
    return true;
  }

  /**
   * Obtain the value.
   *
   * @return the value that the cursor is located at.
   */
  public T val() {
    return kv.val();
  }

  private void checkNotClosed() {
    if (closed) {
      throw new ClosedException();
    }
  }

  /** Cursor has already been closed. */
  public static final class ClosedException extends LmdbException {

    private static final long serialVersionUID = 1L;

    /** Creates a new instance. */
    public ClosedException() {
      super("Cursor has already been closed");
    }
  }

  /** Cursor stack too deep - internal error. */
  public static final class FullException extends LmdbNativeException {

    static final int MDB_CURSOR_FULL = -30_787;
    private static final long serialVersionUID = 1L;

    FullException() {
      super(MDB_CURSOR_FULL, "Cursor stack too deep - internal error");
    }
  }
}<|MERGE_RESOLUTION|>--- conflicted
+++ resolved
@@ -254,15 +254,9 @@
       txn.checkReady();
       txn.checkWritesAllowed();
     }
-<<<<<<< HEAD
-    kv.keyIn(key);
-    kv.valIn(val);
-    final int mask = mask(op);
-=======
     final Pointer transientKey = kv.keyIn(key);
     final Pointer transientVal = kv.valIn(val);
-    final int mask = mask(true, op);
->>>>>>> 0b741e8a
+    final int mask = mask(op);
     final int rc = LIB.mdb_cursor_put(ptrCursor, kv.pointerKey(), kv.pointerVal(), mask);
     if (rc == MDB_KEYEXIST) {
       if (isSet(mask, MDB_NOOVERWRITE)) {
@@ -361,15 +355,9 @@
       txn.checkReady();
       txn.checkWritesAllowed();
     }
-<<<<<<< HEAD
-    kv.keyIn(key);
-    kv.valIn(size);
-    final int flags = mask(op) | MDB_RESERVE.getMask();
-=======
     final Pointer transientKey = kv.keyIn(key);
     final Pointer transientVal = kv.valIn(size);
-    final int flags = mask(true, op) | MDB_RESERVE.getMask();
->>>>>>> 0b741e8a
+    final int flags = mask(op) | MDB_RESERVE.getMask();
     checkRc(LIB.mdb_cursor_put(ptrCursor, kv.pointerKey(), kv.pointerVal(), flags));
     kv.valOut();
     ReferenceUtil.reachabilityFence0(transientKey);

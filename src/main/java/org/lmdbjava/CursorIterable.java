/*
 * Copyright © 2016-2025 The LmdbJava Open Source Project
 *
 * Licensed under the Apache License, Version 2.0 (the "License");
 * you may not use this file except in compliance with the License.
 * You may obtain a copy of the License at
 *
 *     http://www.apache.org/licenses/LICENSE-2.0
 *
 * Unless required by applicable law or agreed to in writing, software
 * distributed under the License is distributed on an "AS IS" BASIS,
 * WITHOUT WARRANTIES OR CONDITIONS OF ANY KIND, either express or implied.
 * See the License for the specific language governing permissions and
 * limitations under the License.
 */
package org.lmdbjava;

import static org.lmdbjava.CursorIterable.State.RELEASED;
import static org.lmdbjava.CursorIterable.State.REQUIRES_INITIAL_OP;
import static org.lmdbjava.CursorIterable.State.REQUIRES_ITERATOR_OP;
import static org.lmdbjava.CursorIterable.State.REQUIRES_NEXT_OP;
import static org.lmdbjava.CursorIterable.State.TERMINATED;
import static org.lmdbjava.GetOp.MDB_SET_RANGE;
import static org.lmdbjava.Library.LIB;

import java.util.Comparator;
import java.util.Iterator;
import java.util.NoSuchElementException;
import java.util.Objects;
import java.util.function.Supplier;
import jnr.ffi.Pointer;
import org.lmdbjava.KeyRangeType.CursorOp;
import org.lmdbjava.KeyRangeType.IteratorOp;

/**
 * {@link Iterable} that creates a single {@link Iterator} that will iterate over a {@link Cursor}
 * as specified by a {@link KeyRange}.
 *
 * <p>An instance will create and close its own cursor.
 *
 * @param <T> buffer type
 */
public final class CursorIterable<T> implements Iterable<CursorIterable.KeyVal<T>>, AutoCloseable {

  private final RangeComparator rangeComparator;
  private final Cursor<T> cursor;
  private final KeyVal<T> entry;
  private boolean iteratorReturned;
  private final KeyRange<T> range;
  private State state = REQUIRES_INITIAL_OP;

  CursorIterable(
      final Txn<T> txn,
      final Dbi<T> dbi,
      final KeyRange<T> range,
      final Comparator<T> comparator,
      final BufferProxy<T> proxy) {
    this.cursor = dbi.openCursor(txn);
    this.range = range;
    this.entry = new KeyVal<>();

    if (comparator != null) {
      // User supplied Java-side comparator so use that
<<<<<<< HEAD
      this.rangeComparator = new JavaRangeComparator<>(range, comparator, entry::key);
=======
      this.rangeComparator = new JavaRangeComparator<>(range, comparator, cursor::key);
>>>>>>> 18013fb8
    } else {
      // No Java-side comparator, so call down to LMDB to do the comparison
      this.rangeComparator = new LmdbRangeComparator<>(txn, dbi, cursor, range, proxy);
    }
  }

  @Override
  public void close() {
    cursor.close();
    try {
      rangeComparator.close();
    } catch (Exception e) {
      throw new RuntimeException(e);
    }
  }

  /**
   * Obtain an iterator.
   *
   * <p>As iteration of the returned iterator will cause movement of the underlying LMDB cursor, an
   * {@link IllegalStateException} is thrown if an attempt is made to obtain the iterator more than
   * once. For advanced cursor control (such as being able to iterate over the same data multiple
   * times etc) please instead refer to {@link Dbi#openCursor(org.lmdbjava.Txn)}.
   *
   * @return an iterator
   */
  @Override
  public Iterator<KeyVal<T>> iterator() {
    if (iteratorReturned) {
      throw new IllegalStateException("Iterator can only be returned once");
    }
    iteratorReturned = true;

    return new Iterator<KeyVal<T>>() {
      @Override
      public boolean hasNext() {
        while (state != RELEASED && state != TERMINATED) {
          update();
        }
        return state == RELEASED;
      }

      @Override
      public KeyVal<T> next() {
        if (!hasNext()) {
          throw new NoSuchElementException();
        }
        state = REQUIRES_NEXT_OP;
        return entry;
      }

      @Override
      public void remove() {
        cursor.delete(PutFlags.EMPTY);
      }
    };
  }

  private void executeCursorOp(final CursorOp op) {
    boolean found;
    switch (op) {
      case FIRST:
        found = cursor.first();
        break;
      case LAST:
        found = cursor.last();
        break;
      case NEXT:
        found = cursor.next();
        break;
      case PREV:
        found = cursor.prev();
        break;
      case GET_START_KEY:
        found = cursor.get(range.getStart(), MDB_SET_RANGE);
        break;
      case GET_START_KEY_BACKWARD:
        found = cursor.get(range.getStart(), MDB_SET_RANGE);
        if (found) {
          if (!range.getType().isDirectionForward()
              && range.getType().isStartKeyRequired()
              && range.getType().isStartKeyInclusive()) {
            // We need to ensure we move to the last matching key if using DUPSORT, see issue 267
            boolean loop = true;
            while (loop) {
              if (rangeComparator.compareToStartKey() <= 0) {
                found = cursor.next();
                if (!found) {
                  // We got to the end so move last.
                  found = cursor.last();
                  loop = false;
                }
              } else {
                // We have moved past so go back one.
                found = cursor.prev();
                loop = false;
              }
            }
          }
        } else {
          found = cursor.last();
        }
        break;
      default:
        throw new IllegalStateException("Unknown cursor operation");
    }
    entry.setK(found ? cursor.key() : null);
    entry.setV(found ? cursor.val() : null);
  }

  private void executeIteratorOp() {
    final IteratorOp op = range.getType().iteratorOp(entry.key(), rangeComparator);
    switch (op) {
      case CALL_NEXT_OP:
        executeCursorOp(range.getType().nextOp());
        state = REQUIRES_ITERATOR_OP;
        break;
      case TERMINATE:
        state = TERMINATED;
        break;
      case RELEASE:
        state = RELEASED;
        break;
      default:
        throw new IllegalStateException("Unknown operation");
    }
  }

  private void update() {
    switch (state) {
      case REQUIRES_INITIAL_OP:
        executeCursorOp(range.getType().initialOp());
        state = REQUIRES_ITERATOR_OP;
        break;
      case REQUIRES_NEXT_OP:
        executeCursorOp(range.getType().nextOp());
        state = REQUIRES_ITERATOR_OP;
        break;
      case REQUIRES_ITERATOR_OP:
        executeIteratorOp();
        break;
      case TERMINATED:
        break;
      default:
        throw new IllegalStateException("Unknown state");
    }
  }

  /**
   * Holder for a key and value pair.
   *
   * <p>The same holder instance will always be returned for a given iterator. The returned keys and
   * values may change or point to different memory locations following changes in the iterator,
   * cursor or transaction.
   *
   * @param <T> buffer type
   */
  public static final class KeyVal<T> {

    private T k;
    private T v;

    /** Explicitly-defined default constructor to avoid warnings. */
    public KeyVal() {}

    /**
     * The key.
     *
     * @return key
     */
    public T key() {
      return k;
    }

    /**
     * The value.
     *
     * @return value
     */
    public T val() {
      return v;
    }

    void setK(final T key) {
      this.k = key;
    }

    void setV(final T val) {
      this.v = val;
    }
  }

  /** Represents the internal {@link CursorIterable} state. */
  enum State {
    REQUIRES_INITIAL_OP,
    REQUIRES_NEXT_OP,
    REQUIRES_ITERATOR_OP,
    RELEASED,
    TERMINATED
  }

<<<<<<< HEAD
=======
  // --------------------------------------------------------------------------------

>>>>>>> 18013fb8
  static class JavaRangeComparator<T> implements RangeComparator {

    private final Comparator<T> comparator;
    private final Supplier<T> currentKeySupplier;
    private final T start;
    private final T stop;

    JavaRangeComparator(
        final KeyRange<T> range,
        final Comparator<T> comparator,
        final Supplier<T> currentKeySupplier) {
      this.comparator = comparator;
      this.currentKeySupplier = currentKeySupplier;
      this.start = range.getStart();
      this.stop = range.getStop();
    }

    @Override
    public int compareToStartKey() {
      return comparator.compare(currentKeySupplier.get(), start);
    }

    @Override
    public int compareToStopKey() {
      return comparator.compare(currentKeySupplier.get(), stop);
    }

    @Override
    public void close() throws Exception {
      // Nothing to close
    }
  }

<<<<<<< HEAD
=======
  // --------------------------------------------------------------------------------

>>>>>>> 18013fb8
  /**
   * Calls down to mdb_cmp to make use of the comparator that LMDB uses for insertion order. Has a
   * very slight overhead as compared to {@link JavaRangeComparator}.
   */
  private static class LmdbRangeComparator<T> implements RangeComparator {

    private final Pointer txnPointer;
    private final Pointer dbiPointer;
    private final Pointer cursorKeyPointer;
    private final Key<T> startKey;
    private final Key<T> stopKey;
    private final Pointer startKeyPointer;
    private final Pointer stopKeyPointer;

    public LmdbRangeComparator(
        final Txn<T> txn,
        final Dbi<T> dbi,
        final Cursor<T> cursor,
        final KeyRange<T> range,
        final BufferProxy<T> proxy) {
      txnPointer = Objects.requireNonNull(txn).pointer();
      dbiPointer = Objects.requireNonNull(dbi).pointer();
      cursorKeyPointer = Objects.requireNonNull(cursor).keyVal().pointerKey();
      // Allocate buffers for use with the start/stop keys if required.
      // Saves us copying bytes on each comparison
      Objects.requireNonNull(range);
      startKey = createKey(range.getStart(), proxy);
      stopKey = createKey(range.getStop(), proxy);
      startKeyPointer = startKey != null ? startKey.pointer() : null;
      stopKeyPointer = stopKey != null ? stopKey.pointer() : null;
    }

    @Override
    public int compareToStartKey() {
      return LIB.mdb_cmp(txnPointer, dbiPointer, cursorKeyPointer, startKeyPointer);
    }

    @Override
    public int compareToStopKey() {
      return LIB.mdb_cmp(txnPointer, dbiPointer, cursorKeyPointer, stopKeyPointer);
    }

    @Override
    public void close() {
      if (startKey != null) {
        startKey.close();
      }
      if (stopKey != null) {
        stopKey.close();
      }
    }

    private Key<T> createKey(final T keyBuffer, final BufferProxy<T> proxy) {
      if (keyBuffer != null) {
        final Key<T> key = proxy.key();
        key.keyIn(keyBuffer);
        return key;
      } else {
        return null;
      }
    }
  }
}<|MERGE_RESOLUTION|>--- conflicted
+++ resolved
@@ -61,11 +61,7 @@
 
     if (comparator != null) {
       // User supplied Java-side comparator so use that
-<<<<<<< HEAD
-      this.rangeComparator = new JavaRangeComparator<>(range, comparator, entry::key);
-=======
       this.rangeComparator = new JavaRangeComparator<>(range, comparator, cursor::key);
->>>>>>> 18013fb8
     } else {
       // No Java-side comparator, so call down to LMDB to do the comparison
       this.rangeComparator = new LmdbRangeComparator<>(txn, dbi, cursor, range, proxy);
@@ -267,11 +263,6 @@
     TERMINATED
   }
 
-<<<<<<< HEAD
-=======
-  // --------------------------------------------------------------------------------
-
->>>>>>> 18013fb8
   static class JavaRangeComparator<T> implements RangeComparator {
 
     private final Comparator<T> comparator;
@@ -305,11 +296,6 @@
     }
   }
 
-<<<<<<< HEAD
-=======
-  // --------------------------------------------------------------------------------
-
->>>>>>> 18013fb8
   /**
    * Calls down to mdb_cmp to make use of the comparator that LMDB uses for insertion order. Has a
    * very slight overhead as compared to {@link JavaRangeComparator}.

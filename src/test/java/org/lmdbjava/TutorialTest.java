/*
 * Copyright © 2016-2025 The LmdbJava Open Source Project
 *
 * Licensed under the Apache License, Version 2.0 (the "License");
 * you may not use this file except in compliance with the License.
 * You may obtain a copy of the License at
 *
 *     http://www.apache.org/licenses/LICENSE-2.0
 *
 * Unless required by applicable law or agreed to in writing, software
 * distributed under the License is distributed on an "AS IS" BASIS,
 * WITHOUT WARRANTIES OR CONDITIONS OF ANY KIND, either express or implied.
 * See the License for the specific language governing permissions and
 * limitations under the License.
 */

package org.lmdbjava;

import static java.nio.charset.StandardCharsets.UTF_8;
import static java.util.concurrent.TimeUnit.SECONDS;
import static org.assertj.core.api.Assertions.assertThat;
import static org.lmdbjava.ByteBufferProxy.PROXY_OPTIMAL;
import static org.lmdbjava.DbiFlags.MDB_CREATE;
import static org.lmdbjava.DbiFlags.MDB_DUPSORT;
import static org.lmdbjava.DirectBufferProxy.PROXY_DB;
import static org.lmdbjava.GetOp.MDB_SET;
import static org.lmdbjava.SeekOp.MDB_FIRST;
import static org.lmdbjava.SeekOp.MDB_LAST;
import static org.lmdbjava.SeekOp.MDB_PREV;

import java.nio.ByteBuffer;
import java.nio.file.Path;
import java.util.concurrent.ExecutorService;
import java.util.concurrent.Executors;
import org.agrona.DirectBuffer;
import org.agrona.MutableDirectBuffer;
import org.agrona.concurrent.UnsafeBuffer;
import org.junit.jupiter.api.AfterEach;
import org.junit.jupiter.api.BeforeEach;
import org.junit.jupiter.api.Test;
import org.lmdbjava.CursorIterable.KeyVal;

/**
 * Welcome to LmdbJava!
 *
 * <p>This short tutorial will walk you through using LmdbJava step-by-step.
 *
 * <p>If you are using a 64-bit Windows, Linux or OS X machine, you can simply run this tutorial by
 * adding the LmdbJava JAR to your classpath. It includes the required system libraries. If you are
 * using another 64-bit platform, you'll need to install the LMDB system library yourself. 32-bit
 * platforms are not supported.
 *
 * <p>Start the JVM with arguments <code>--add-opens java.base/java.nio=ALL-UNNAMED
 * --add-opens java.base/sun.nio.ch=ALL-UNNAMED</code> to suppress JVM warnings.
 */
public final class TutorialTest {

  private static final String DB_NAME = "my DB";

  private TempDir tempDir;

  @BeforeEach
  void beforeEach() {
    tempDir = new TempDir();
  }

  @AfterEach
  void afterEach() {
    tempDir.cleanup();
  }

  /** In this first tutorial we will use LmdbJava with some basic defaults. */
  @Test
  void tutorial1() {
    // We need a storage directory first.
    // The path cannot be on a remote file system.
<<<<<<< HEAD
    FileUtil.useTempDir(
        dir -> {

          // We always need an Env. An Env owns a physical on-disk storage file. One
          // Env can store many different databases (ie sorted maps).
          final Env<ByteBuffer> env =
              Env.create()
                  // LMDB also needs to know how large our DB might be. Over-estimating is OK.
                  .setMapSize(10_485_760)
                  // LMDB also needs to know how many DBs (Dbi) we want to store in this Env.
                  .setMaxDbs(1)
                  // Now let's open the Env. The same path can be concurrently opened and
                  // used in different processes, but do not open the same path twice in
                  // the same process at the same time.
                  .open(dir);

          // We need a Dbi for each DB. A Dbi roughly equates to a sorted map. The
          // MDB_CREATE flag causes the DB to be created if it doesn't already exist.
          final Dbi<ByteBuffer> db = env.openDbi(DB_NAME, MDB_CREATE);

          // We want to store some data, so we will need a direct ByteBuffer.
          // Note that LMDB keys cannot exceed maxKeySize bytes (511 bytes by default).
          // Values can be larger.
          final ByteBuffer key = ByteBuffer.allocateDirect(env.getMaxKeySize());
          final ByteBuffer val = ByteBuffer.allocateDirect(700);
          key.put("greeting".getBytes(UTF_8)).flip();
          val.put("Hello world".getBytes(UTF_8)).flip();
          final int valSize = val.remaining();

          // Now store it. Dbi.put() internally begins and commits a transaction (Txn).
          db.put(key, val);

          // To fetch any data from LMDB we need a Txn. A Txn is very important in
          // LmdbJava because it offers ACID characteristics and internally holds a
          // read-only key buffer and read-only value buffer. These read-only buffers
          // are always the same two Java objects, but point to different LMDB-managed
          // memory as we use Dbi (and Cursor) methods. These read-only buffers remain
          // valid only until the Txn is released or the next Dbi or Cursor call. If
          // you need data afterwards, you should copy the bytes to your own buffer.
          try (Txn<ByteBuffer> txn = env.txnRead()) {
            final ByteBuffer found = db.get(txn, key);
            assertThat(found).isNotNull();

            // The fetchedVal is read-only and points to LMDB memory
            final ByteBuffer fetchedVal = txn.val();
            assertThat(fetchedVal.remaining()).isEqualTo(valSize);

            // Let's double-check the fetched value is correct
            assertThat(UTF_8.decode(fetchedVal).toString()).isEqualTo("Hello world");
          }

          // We can also delete. The simplest way is to let Dbi allocate a new Txn...
          db.delete(key);

          // Now if we try to fetch the deleted row, it won't be present
          try (Txn<ByteBuffer> txn = env.txnRead()) {
            assertThat(db.get(txn, key)).isNull();
          }

          env.close();
        });
=======
    final Path dir = tempDir.createTempDir();

    // We always need an Env. An Env owns a physical on-disk storage file. One
    // Env can store many different databases (ie sorted maps).
    final Env<ByteBuffer> env =
        create()
            // LMDB also needs to know how large our DB might be. Over-estimating is OK.
            .setMapSize(10_485_760)
            // LMDB also needs to know how many DBs (Dbi) we want to store in this Env.
            .setMaxDbs(1)
            // Now let's open the Env. The same path can be concurrently opened and
            // used in different processes, but do not open the same path twice in
            // the same process at the same time.
            .open(dir);

    // We need a Dbi for each DB. A Dbi roughly equates to a sorted map. The
    // MDB_CREATE flag causes the DB to be created if it doesn't already exist.
    final Dbi<ByteBuffer> db = env.openDbi(DB_NAME, MDB_CREATE);

    // We want to store some data, so we will need a direct ByteBuffer.
    // Note that LMDB keys cannot exceed maxKeySize bytes (511 bytes by default).
    // Values can be larger.
    final ByteBuffer key = allocateDirect(env.getMaxKeySize());
    final ByteBuffer val = allocateDirect(700);
    key.put("greeting".getBytes(UTF_8)).flip();
    val.put("Hello world".getBytes(UTF_8)).flip();
    final int valSize = val.remaining();

    // Now store it. Dbi.put() internally begins and commits a transaction (Txn).
    db.put(key, val);

    // To fetch any data from LMDB we need a Txn. A Txn is very important in
    // LmdbJava because it offers ACID characteristics and internally holds a
    // read-only key buffer and read-only value buffer. These read-only buffers
    // are always the same two Java objects, but point to different LMDB-managed
    // memory as we use Dbi (and Cursor) methods. These read-only buffers remain
    // valid only until the Txn is released or the next Dbi or Cursor call. If
    // you need data afterwards, you should copy the bytes to your own buffer.
    try (Txn<ByteBuffer> txn = env.txnRead()) {
      final ByteBuffer found = db.get(txn, key);
      assertThat(found).isNotNull();

      // The fetchedVal is read-only and points to LMDB memory
      final ByteBuffer fetchedVal = txn.val();
      assertThat(fetchedVal.remaining()).isEqualTo(valSize);

      // Let's double-check the fetched value is correct
      assertThat(UTF_8.decode(fetchedVal).toString()).isEqualTo("Hello world");
    }

    // We can also delete. The simplest way is to let Dbi allocate a new Txn...
    db.delete(key);

    // Now if we try to fetch the deleted row, it won't be present
    try (Txn<ByteBuffer> txn = env.txnRead()) {
      assertThat(db.get(txn, key)).isNull();
    }

    env.close();
>>>>>>> 18013fb8
  }

  /** In this second tutorial we'll learn more about LMDB's ACID Txns. */
  @Test
  void tutorial2() {
<<<<<<< HEAD
    FileUtil.useTempDir(
        dir -> {
          try {
            final Env<ByteBuffer> env = createSimpleEnv(dir);
            final Dbi<ByteBuffer> db = env.openDbi(DB_NAME, MDB_CREATE);
            final ByteBuffer key = ByteBuffer.allocateDirect(env.getMaxKeySize());
            final ByteBuffer val = ByteBuffer.allocateDirect(700);

            // Let's write and commit "key1" via a Txn. A Txn can include multiple Dbis.
            // Note write Txns block other write Txns, due to writes being serialized.
            // It's therefore important to avoid unnecessarily long-lived write Txns.
=======
    final Path dir = tempDir.createTempDir();
    try {
      final Env<ByteBuffer> env = createSimpleEnv(dir);
      final Dbi<ByteBuffer> db = env.openDbi(DB_NAME, MDB_CREATE);
      final ByteBuffer key = allocateDirect(env.getMaxKeySize());
      final ByteBuffer val = allocateDirect(700);

      // Let's write and commit "key1" via a Txn. A Txn can include multiple Dbis.
      // Note write Txns block other write Txns, due to writes being serialized.
      // It's therefore important to avoid unnecessarily long-lived write Txns.
      try (Txn<ByteBuffer> txn = env.txnWrite()) {
        key.put("key1".getBytes(UTF_8)).flip();
        val.put("lmdb".getBytes(UTF_8)).flip();
        db.put(txn, key, val);

        // We can read data too, even though this is a write Txn.
        final ByteBuffer found = db.get(txn, key);
        assertThat(found).isNotNull();

        // An explicit commit is required, otherwise Txn.close() rolls it back.
        txn.commit();
      }

      // Open a read-only Txn. It only sees data that existed at Txn creation time.
      final Txn<ByteBuffer> rtx = env.txnRead();

      // Our read Txn can fetch key1 without problem, as it existed at Txn creation.
      ByteBuffer found = db.get(rtx, key);
      assertThat(found).isNotNull();

      // Note that our main test thread holds the Txn. Only one Txn per thread is
      // typically permitted (the exception is a read-only Env with MDB_NOTLS).
      //
      // Let's write out a "key2" via a new write Txn in a different thread.
      final ExecutorService es = newCachedThreadPool();
      es.execute(
          () -> {
>>>>>>> 18013fb8
            try (Txn<ByteBuffer> txn = env.txnWrite()) {
              key.clear();
              key.put("key2".getBytes(UTF_8)).flip();
              db.put(txn, key, val);
              txn.commit();
            }
<<<<<<< HEAD

            // Open a read-only Txn. It only sees data that existed at Txn creation time.
            final Txn<ByteBuffer> rtx = env.txnRead();

            // Our read Txn can fetch key1 without problem, as it existed at Txn creation.
            ByteBuffer found = db.get(rtx, key);
            assertThat(found).isNotNull();

            // Note that our main test thread holds the Txn. Only one Txn per thread is
            // typically permitted (the exception is a read-only Env with MDB_NOTLS).
            //
            // Let's write out a "key2" via a new write Txn in a different thread.
            final ExecutorService es = Executors.newCachedThreadPool();
            es.execute(
                () -> {
                  try (Txn<ByteBuffer> txn = env.txnWrite()) {
                    key.clear();
                    key.put("key2".getBytes(UTF_8)).flip();
                    db.put(txn, key, val);
                    txn.commit();
                  }
                });
            es.shutdown();
            es.awaitTermination(10, SECONDS);

            // Even though key2 has been committed, our read Txn still can't see it.
            found = db.get(rtx, key);
            assertThat(found).isNull();

            // To see key2, we could create a new Txn. But a reset/renew is much faster.
            // Reset/renew is also important to avoid long-lived read Txns, as these
            // prevent the re-use of free pages by write Txns (ie the DB will grow).
            rtx.reset();
            // ... potentially long operation here ...
            rtx.renew();
            found = db.get(rtx, key);
            assertThat(found).isNotNull();

            // Don't forget to close the read Txn now we're completely finished. We could
            // have avoided this if we used a try-with-resources block, but we wanted to
            // play around with multiple concurrent Txns to demonstrate the "I" in ACID.
            rtx.close();
            env.close();
          } catch (final InterruptedException e) {
            throw new RuntimeException(e);
          }
        });
=======
          });
      es.shutdown();
      es.awaitTermination(10, SECONDS);

      // Even though key2 has been committed, our read Txn still can't see it.
      found = db.get(rtx, key);
      assertThat(found).isNull();

      // To see key2, we could create a new Txn. But a reset/renew is much faster.
      // Reset/renew is also important to avoid long-lived read Txns, as these
      // prevent the re-use of free pages by write Txns (ie the DB will grow).
      rtx.reset();
      // ... potentially long operation here ...
      rtx.renew();
      found = db.get(rtx, key);
      assertThat(found).isNotNull();

      // Don't forget to close the read Txn now we're completely finished. We could
      // have avoided this if we used a try-with-resources block, but we wanted to
      // play around with multiple concurrent Txns to demonstrate the "I" in ACID.
      rtx.close();
      env.close();
    } catch (final InterruptedException e) {
      throw new RuntimeException(e);
    }
>>>>>>> 18013fb8
  }

  /**
   * In this third tutorial we'll have a look at the Cursor. Up until now we've just used Dbi, which
   * is good enough for simple cases but unsuitable if you don't know the key to fetch, or want to
   * iterate over all the data etc.
   */
  @Test
  void tutorial3() {
<<<<<<< HEAD
    FileUtil.useTempDir(
        dir -> {
          final Env<ByteBuffer> env = createSimpleEnv(dir);
          final Dbi<ByteBuffer> db = env.openDbi(DB_NAME, MDB_CREATE);
          final ByteBuffer key = ByteBuffer.allocateDirect(env.getMaxKeySize());
          final ByteBuffer val = ByteBuffer.allocateDirect(700);

          try (Txn<ByteBuffer> txn = env.txnWrite()) {
            // A cursor always belongs to a particular Dbi.
            final Cursor<ByteBuffer> c = db.openCursor(txn);

            // We can put via a Cursor. Note we're adding keys in a strange order,
            // as we want to show you that LMDB returns them in sorted order.
            key.put("zzz".getBytes(UTF_8)).flip();
            val.put("lmdb".getBytes(UTF_8)).flip();
            c.put(key, val);
            key.clear();
            key.put("aaa".getBytes(UTF_8)).flip();
            c.put(key, val);
            key.clear();
            key.put("ccc".getBytes(UTF_8)).flip();
            c.put(key, val);

            // We can read from the Cursor by key.
            c.get(key, MDB_SET);
            assertThat(UTF_8.decode(c.key()).toString()).isEqualTo("ccc");

            // Let's see that LMDB provides the keys in appropriate order....
            c.seek(MDB_FIRST);
            assertThat(UTF_8.decode(c.key()).toString()).isEqualTo("aaa");

            c.seek(MDB_LAST);
            assertThat(UTF_8.decode(c.key()).toString()).isEqualTo("zzz");

            c.seek(MDB_PREV);
            assertThat(UTF_8.decode(c.key()).toString()).isEqualTo("ccc");

            // Cursors can also delete the current key.
            c.delete();

            c.close();
            txn.commit();
          }

          // A read-only Cursor can survive its original Txn being closed. This is
          // useful if you want to close the original Txn (eg maybe you created the
          // Cursor during the constructor of a singleton with a throw-away Txn). Of
          // course, you cannot use the Cursor if its Txn is closed or currently reset.
          final Txn<ByteBuffer> tx1 = env.txnRead();
          final Cursor<ByteBuffer> c = db.openCursor(tx1);
          tx1.close();

          // The Cursor becomes usable again by "renewing" it with an active read Txn.
          final Txn<ByteBuffer> tx2 = env.txnRead();
          c.renew(tx2);
          c.seek(MDB_FIRST);

          // As usual with read Txns, we can reset and renew them. The Cursor does
          // not need any special handling if we do this.
          tx2.reset();
          // ... potentially long operation here ...
          tx2.renew();
          c.seek(MDB_LAST);

          tx2.close();
          env.close();
        });
=======
    final Path dir = tempDir.createTempDir();
    final Env<ByteBuffer> env = createSimpleEnv(dir);
    final Dbi<ByteBuffer> db = env.openDbi(DB_NAME, MDB_CREATE);
    final ByteBuffer key = allocateDirect(env.getMaxKeySize());
    final ByteBuffer val = allocateDirect(700);

    try (Txn<ByteBuffer> txn = env.txnWrite()) {
      // A cursor always belongs to a particular Dbi.
      final Cursor<ByteBuffer> c = db.openCursor(txn);

      // We can put via a Cursor. Note we're adding keys in a strange order,
      // as we want to show you that LMDB returns them in sorted order.
      key.put("zzz".getBytes(UTF_8)).flip();
      val.put("lmdb".getBytes(UTF_8)).flip();
      c.put(key, val);
      key.clear();
      key.put("aaa".getBytes(UTF_8)).flip();
      c.put(key, val);
      key.clear();
      key.put("ccc".getBytes(UTF_8)).flip();
      c.put(key, val);

      // We can read from the Cursor by key.
      c.get(key, MDB_SET);
      assertThat(UTF_8.decode(c.key()).toString()).isEqualTo("ccc");

      // Let's see that LMDB provides the keys in appropriate order....
      c.seek(MDB_FIRST);
      assertThat(UTF_8.decode(c.key()).toString()).isEqualTo("aaa");

      c.seek(MDB_LAST);
      assertThat(UTF_8.decode(c.key()).toString()).isEqualTo("zzz");

      c.seek(MDB_PREV);
      assertThat(UTF_8.decode(c.key()).toString()).isEqualTo("ccc");

      // Cursors can also delete the current key.
      c.delete();

      c.close();
      txn.commit();
    }

    // A read-only Cursor can survive its original Txn being closed. This is
    // useful if you want to close the original Txn (eg maybe you created the
    // Cursor during the constructor of a singleton with a throw-away Txn). Of
    // course, you cannot use the Cursor if its Txn is closed or currently reset.
    final Txn<ByteBuffer> tx1 = env.txnRead();
    final Cursor<ByteBuffer> c = db.openCursor(tx1);
    tx1.close();

    // The Cursor becomes usable again by "renewing" it with an active read Txn.
    final Txn<ByteBuffer> tx2 = env.txnRead();
    c.renew(tx2);
    c.seek(MDB_FIRST);

    // As usual with read Txns, we can reset and renew them. The Cursor does
    // not need any special handling if we do this.
    tx2.reset();
    // ... potentially long operation here ...
    tx2.renew();
    c.seek(MDB_LAST);

    tx2.close();
    env.close();
>>>>>>> 18013fb8
  }

  /**
   * In this fourth tutorial we'll take a quick look at the iterators. These are a more Java
   * idiomatic form of using the Cursors we looked at in tutorial 3.
   */
  @Test
  void tutorial4() {
<<<<<<< HEAD
    FileUtil.useTempDir(
        dir -> {
          final Env<ByteBuffer> env = createSimpleEnv(dir);
          final Dbi<ByteBuffer> db = env.openDbi(DB_NAME, MDB_CREATE);

          try (Txn<ByteBuffer> txn = env.txnWrite()) {
            final ByteBuffer key = ByteBuffer.allocateDirect(env.getMaxKeySize());
            final ByteBuffer val = ByteBuffer.allocateDirect(700);

            // Insert some data. Note that ByteBuffer order defaults to Big Endian.
            // LMDB does not persist the byte order, but it's critical to sort keys.
            // If your numeric keys don't sort as expected, review buffer byte order.
            val.putInt(100);
            key.putInt(1);
            db.put(txn, key, val);
            key.clear();
            key.putInt(2);
            db.put(txn, key, val);
            key.clear();

            // Each iterable uses a cursor and must be closed when finished. Iterate
            // forward in terms of key ordering starting with the first key.
            try (CursorIterable<ByteBuffer> ci = db.iterate(txn, KeyRange.all())) {
              for (final KeyVal<ByteBuffer> kv : ci) {
                assertThat(kv.key()).isNotNull();
                assertThat(kv.val()).isNotNull();
              }
            }

            // Iterate backward in terms of key ordering starting with the last key.
            try (CursorIterable<ByteBuffer> ci = db.iterate(txn, KeyRange.allBackward())) {
              for (final KeyVal<ByteBuffer> kv : ci) {
                assertThat(kv.key()).isNotNull();
                assertThat(kv.val()).isNotNull();
              }
            }

            // There are many ways to control the desired key range via KeyRange, such
            // as arbitrary start and stop values, direction etc. We've adopted Guava's
            // terminology for our range classes (see KeyRangeType for further details).
            key.putInt(1);
            final KeyRange<ByteBuffer> range = KeyRange.atLeastBackward(key);
            try (CursorIterable<ByteBuffer> ci = db.iterate(txn, range)) {
              for (final KeyVal<ByteBuffer> kv : ci) {
                assertThat(kv.key()).isNotNull();
                assertThat(kv.val()).isNotNull();
              }
            }
          }

          env.close();
        });
=======
    final Path dir = tempDir.createTempDir();
    final Env<ByteBuffer> env = createSimpleEnv(dir);
    final Dbi<ByteBuffer> db = env.openDbi(DB_NAME, MDB_CREATE);

    try (Txn<ByteBuffer> txn = env.txnWrite()) {
      final ByteBuffer key = allocateDirect(env.getMaxKeySize());
      final ByteBuffer val = allocateDirect(700);

      // Insert some data. Note that ByteBuffer order defaults to Big Endian.
      // LMDB does not persist the byte order, but it's critical to sort keys.
      // If your numeric keys don't sort as expected, review buffer byte order.
      val.putInt(100);
      key.putInt(1);
      db.put(txn, key, val);
      key.clear();
      key.putInt(2);
      db.put(txn, key, val);
      key.clear();

      // Each iterable uses a cursor and must be closed when finished. Iterate
      // forward in terms of key ordering starting with the first key.
      try (CursorIterable<ByteBuffer> ci = db.iterate(txn, KeyRange.all())) {
        for (final KeyVal<ByteBuffer> kv : ci) {
          assertThat(kv.key()).isNotNull();
          assertThat(kv.val()).isNotNull();
        }
      }

      // Iterate backward in terms of key ordering starting with the last key.
      try (CursorIterable<ByteBuffer> ci = db.iterate(txn, KeyRange.allBackward())) {
        for (final KeyVal<ByteBuffer> kv : ci) {
          assertThat(kv.key()).isNotNull();
          assertThat(kv.val()).isNotNull();
        }
      }

      // There are many ways to control the desired key range via KeyRange, such
      // as arbitrary start and stop values, direction etc. We've adopted Guava's
      // terminology for our range classes (see KeyRangeType for further details).
      key.putInt(1);
      final KeyRange<ByteBuffer> range = KeyRange.atLeastBackward(key);
      try (CursorIterable<ByteBuffer> ci = db.iterate(txn, range)) {
        for (final KeyVal<ByteBuffer> kv : ci) {
          assertThat(kv.key()).isNotNull();
          assertThat(kv.val()).isNotNull();
        }
      }
    }

    env.close();
>>>>>>> 18013fb8
  }

  /** In this fifth tutorial we'll explore multiple values sharing a single key. */
  @Test
  void tutorial5() {
<<<<<<< HEAD
    FileUtil.useTempDir(
        dir -> {
          final Env<ByteBuffer> env = createSimpleEnv(dir);

          // This time we're going to tell the Dbi it can store > 1 value per key.
          // There are other flags available if we're storing integers etc.
          final Dbi<ByteBuffer> db = env.openDbi(DB_NAME, DbiFlagSet.of(MDB_CREATE, MDB_DUPSORT));

          // Duplicate support requires both keys and values to be <= max key size.
          final ByteBuffer key = ByteBuffer.allocateDirect(env.getMaxKeySize());
          final ByteBuffer val = ByteBuffer.allocateDirect(env.getMaxKeySize());

          try (Txn<ByteBuffer> txn = env.txnWrite()) {
            final Cursor<ByteBuffer> c = db.openCursor(txn);

            // Store one key, but many values, and in non-natural order.
            key.put("key".getBytes(UTF_8)).flip();
            val.put("xxx".getBytes(UTF_8)).flip();
            c.put(key, val);
            val.clear();
            val.put("kkk".getBytes(UTF_8)).flip();
            c.put(key, val);
            val.clear();
            val.put("lll".getBytes(UTF_8)).flip();
            c.put(key, val);

            // Cursor can tell us how many values the current key has.
            final long count = c.count();
            assertThat(count).isEqualTo(3L);

            // Let's position the Cursor. Note sorting still works.
            c.seek(MDB_FIRST);
            assertThat(UTF_8.decode(c.val()).toString()).isEqualTo("kkk");

            c.seek(MDB_LAST);
            assertThat(UTF_8.decode(c.val()).toString()).isEqualTo("xxx");

            c.seek(MDB_PREV);
            assertThat(UTF_8.decode(c.val()).toString()).isEqualTo("lll");

            c.close();
            txn.commit();
          }

          env.close();
        });
=======
    final Path dir = tempDir.createTempDir();
    final Env<ByteBuffer> env = createSimpleEnv(dir);

    // This time we're going to tell the Dbi it can store > 1 value per key.
    // There are other flags available if we're storing integers etc.
    final Dbi<ByteBuffer> db = env.openDbi(DB_NAME, MDB_CREATE, MDB_DUPSORT);

    // Duplicate support requires both keys and values to be <= max key size.
    final ByteBuffer key = allocateDirect(env.getMaxKeySize());
    final ByteBuffer val = allocateDirect(env.getMaxKeySize());

    try (Txn<ByteBuffer> txn = env.txnWrite()) {
      final Cursor<ByteBuffer> c = db.openCursor(txn);

      // Store one key, but many values, and in non-natural order.
      key.put("key".getBytes(UTF_8)).flip();
      val.put("xxx".getBytes(UTF_8)).flip();
      c.put(key, val);
      val.clear();
      val.put("kkk".getBytes(UTF_8)).flip();
      c.put(key, val);
      val.clear();
      val.put("lll".getBytes(UTF_8)).flip();
      c.put(key, val);

      // Cursor can tell us how many values the current key has.
      final long count = c.count();
      assertThat(count).isEqualTo(3L);

      // Let's position the Cursor. Note sorting still works.
      c.seek(MDB_FIRST);
      assertThat(UTF_8.decode(c.val()).toString()).isEqualTo("kkk");

      c.seek(MDB_LAST);
      assertThat(UTF_8.decode(c.val()).toString()).isEqualTo("xxx");

      c.seek(MDB_PREV);
      assertThat(UTF_8.decode(c.val()).toString()).isEqualTo("lll");

      c.close();
      txn.commit();
    }

    env.close();
>>>>>>> 18013fb8
  }

  /**
   * Next up we'll show you how to easily check your platform (operating system and Java version) is
   * working properly with LmdbJava and the embedded LMDB native library.
   */
  @Test
  void tutorial6() {
<<<<<<< HEAD
    FileUtil.useTempDir(
        dir -> {
          // Note we need to specify the Verifier's DBI_COUNT for the Env.
          final Env<ByteBuffer> env =
              Env.create(PROXY_OPTIMAL)
                  .setMapSize(10_485_760)
                  .setMaxDbs(Verifier.DBI_COUNT)
                  .open(dir);

          // Create a Verifier (it's a Callable<Long> for those needing full control).
          final Verifier v = new Verifier(env);

          // We now run the verifier for 3 seconds; it raises an exception on failure.
          // The method returns the number of entries it successfully verified.
          v.runFor(3, SECONDS);

          env.close();
        });
=======
    final Path dir = tempDir.createTempDir();
    // Note we need to specify the Verifier's DBI_COUNT for the Env.
    final Env<ByteBuffer> env =
        create(PROXY_OPTIMAL).setMapSize(10_485_760).setMaxDbs(Verifier.DBI_COUNT).open(dir);

    // Create a Verifier (it's a Callable<Long> for those needing full control).
    final Verifier v = new Verifier(env);

    // We now run the verifier for 3 seconds; it raises an exception on failure.
    // The method returns the number of entries it successfully verified.
    v.runFor(3, SECONDS);

    env.close();
>>>>>>> 18013fb8
  }

  /** In this final tutorial we'll look at using Agrona's DirectBuffer. */
  @Test
  void tutorial7() {
<<<<<<< HEAD
    FileUtil.useTempDir(
        dir -> {
          // The critical difference is we pass the PROXY_DB field to Env.create().
          // There's also a PROXY_SAFE if you want to stop ByteBuffer's Unsafe use.
          // Aside from that and a different type argument, it's the same as usual...
          final Env<DirectBuffer> env =
              Env.create(PROXY_DB).setMapSize(10_485_760).setMaxDbs(1).open(dir);

          final Dbi<DirectBuffer> db = env.openDbi(DB_NAME, MDB_CREATE);

          final ByteBuffer keyBb = ByteBuffer.allocateDirect(env.getMaxKeySize());
          final MutableDirectBuffer key = new UnsafeBuffer(keyBb);
          final MutableDirectBuffer val = new UnsafeBuffer(ByteBuffer.allocateDirect(700));

          try (Txn<DirectBuffer> txn = env.txnWrite()) {
            try (Cursor<DirectBuffer> c = db.openCursor(txn)) {
              // Agrona is faster than ByteBuffer and its methods are nicer...
              val.putStringWithoutLengthUtf8(0, "The Value");
              key.putStringWithoutLengthUtf8(0, "yyy");
              c.put(key, val);

              key.putStringWithoutLengthUtf8(0, "ggg");
              c.put(key, val);

              c.seek(MDB_FIRST);
              assertThat(c.key().getStringWithoutLengthUtf8(0, env.getMaxKeySize()))
                  .startsWith("ggg");

              c.seek(MDB_LAST);
              assertThat(c.key().getStringWithoutLengthUtf8(0, env.getMaxKeySize()))
                  .startsWith("yyy");

              // DirectBuffer has no position concept. Often you don't want to store
              // the unnecessary bytes of a varying-size buffer. Let's have a look...
              final int keyLen = key.putStringWithoutLengthUtf8(0, "12characters");
              assertThat(keyLen).isEqualTo(12);
              assertThat(key.capacity()).isEqualTo(env.getMaxKeySize());

              // To only store the 12 characters, we simply call wrap:
              key.wrap(key, 0, keyLen);
              assertThat(key.capacity()).isEqualTo(keyLen);
              c.put(key, val);
              c.seek(MDB_FIRST);
              assertThat(c.key().capacity()).isEqualTo(keyLen);
              assertThat(c.key().getStringWithoutLengthUtf8(0, c.key().capacity()))
                  .isEqualTo("12characters");

              // To store bigger values again, just wrap the original buffer.
              key.wrap(keyBb);
              assertThat(key.capacity()).isEqualTo(env.getMaxKeySize());
            }
            txn.commit();
          }

          env.close();
        });
=======
    final Path dir = tempDir.createTempDir();
    // The critical difference is we pass the PROXY_DB field to Env.create().
    // There's also a PROXY_SAFE if you want to stop ByteBuffer's Unsafe use.
    // Aside from that and a different type argument, it's the same as usual...
    final Env<DirectBuffer> env = create(PROXY_DB).setMapSize(10_485_760).setMaxDbs(1).open(dir);

    final Dbi<DirectBuffer> db = env.openDbi(DB_NAME, MDB_CREATE);

    final ByteBuffer keyBb = allocateDirect(env.getMaxKeySize());
    final MutableDirectBuffer key = new UnsafeBuffer(keyBb);
    final MutableDirectBuffer val = new UnsafeBuffer(allocateDirect(700));

    try (Txn<DirectBuffer> txn = env.txnWrite()) {
      try (Cursor<DirectBuffer> c = db.openCursor(txn)) {
        // Agrona is faster than ByteBuffer and its methods are nicer...
        val.putStringWithoutLengthUtf8(0, "The Value");
        key.putStringWithoutLengthUtf8(0, "yyy");
        c.put(key, val);

        key.putStringWithoutLengthUtf8(0, "ggg");
        c.put(key, val);

        c.seek(MDB_FIRST);
        assertThat(c.key().getStringWithoutLengthUtf8(0, env.getMaxKeySize())).startsWith("ggg");

        c.seek(MDB_LAST);
        assertThat(c.key().getStringWithoutLengthUtf8(0, env.getMaxKeySize())).startsWith("yyy");

        // DirectBuffer has no position concept. Often you don't want to store
        // the unnecessary bytes of a varying-size buffer. Let's have a look...
        final int keyLen = key.putStringWithoutLengthUtf8(0, "12characters");
        assertThat(keyLen).isEqualTo(12);
        assertThat(key.capacity()).isEqualTo(env.getMaxKeySize());

        // To only store the 12 characters, we simply call wrap:
        key.wrap(key, 0, keyLen);
        assertThat(key.capacity()).isEqualTo(keyLen);
        c.put(key, val);
        c.seek(MDB_FIRST);
        assertThat(c.key().capacity()).isEqualTo(keyLen);
        assertThat(c.key().getStringWithoutLengthUtf8(0, c.key().capacity()))
            .isEqualTo("12characters");

        // To store bigger values again, just wrap the original buffer.
        key.wrap(keyBb);
        assertThat(key.capacity()).isEqualTo(env.getMaxKeySize());
      }
      txn.commit();
    }

    env.close();
>>>>>>> 18013fb8
  }

  // You've finished! There are lots of other neat things we could show you (eg
  // how to speed up inserts by appending them in key order, using integer
  // or reverse ordered keys, using Env.DISABLE_CHECKS_PROP etc), but you now
  // know enough to tackle the JavaDocs with confidence. Have fun!
  private Env<ByteBuffer> createSimpleEnv(final Path path) {
<<<<<<< HEAD
    return Env.create().setMapSize(10_485_760).setMaxDbs(1).setMaxReaders(1).open(path);
=======
    return create().setMapSize(10_485_760).setMaxDbs(1).setMaxReaders(1).open(path);
>>>>>>> 18013fb8
  }
}<|MERGE_RESOLUTION|>--- conflicted
+++ resolved
@@ -74,75 +74,12 @@
   void tutorial1() {
     // We need a storage directory first.
     // The path cannot be on a remote file system.
-<<<<<<< HEAD
-    FileUtil.useTempDir(
-        dir -> {
-
-          // We always need an Env. An Env owns a physical on-disk storage file. One
-          // Env can store many different databases (ie sorted maps).
-          final Env<ByteBuffer> env =
-              Env.create()
-                  // LMDB also needs to know how large our DB might be. Over-estimating is OK.
-                  .setMapSize(10_485_760)
-                  // LMDB also needs to know how many DBs (Dbi) we want to store in this Env.
-                  .setMaxDbs(1)
-                  // Now let's open the Env. The same path can be concurrently opened and
-                  // used in different processes, but do not open the same path twice in
-                  // the same process at the same time.
-                  .open(dir);
-
-          // We need a Dbi for each DB. A Dbi roughly equates to a sorted map. The
-          // MDB_CREATE flag causes the DB to be created if it doesn't already exist.
-          final Dbi<ByteBuffer> db = env.openDbi(DB_NAME, MDB_CREATE);
-
-          // We want to store some data, so we will need a direct ByteBuffer.
-          // Note that LMDB keys cannot exceed maxKeySize bytes (511 bytes by default).
-          // Values can be larger.
-          final ByteBuffer key = ByteBuffer.allocateDirect(env.getMaxKeySize());
-          final ByteBuffer val = ByteBuffer.allocateDirect(700);
-          key.put("greeting".getBytes(UTF_8)).flip();
-          val.put("Hello world".getBytes(UTF_8)).flip();
-          final int valSize = val.remaining();
-
-          // Now store it. Dbi.put() internally begins and commits a transaction (Txn).
-          db.put(key, val);
-
-          // To fetch any data from LMDB we need a Txn. A Txn is very important in
-          // LmdbJava because it offers ACID characteristics and internally holds a
-          // read-only key buffer and read-only value buffer. These read-only buffers
-          // are always the same two Java objects, but point to different LMDB-managed
-          // memory as we use Dbi (and Cursor) methods. These read-only buffers remain
-          // valid only until the Txn is released or the next Dbi or Cursor call. If
-          // you need data afterwards, you should copy the bytes to your own buffer.
-          try (Txn<ByteBuffer> txn = env.txnRead()) {
-            final ByteBuffer found = db.get(txn, key);
-            assertThat(found).isNotNull();
-
-            // The fetchedVal is read-only and points to LMDB memory
-            final ByteBuffer fetchedVal = txn.val();
-            assertThat(fetchedVal.remaining()).isEqualTo(valSize);
-
-            // Let's double-check the fetched value is correct
-            assertThat(UTF_8.decode(fetchedVal).toString()).isEqualTo("Hello world");
-          }
-
-          // We can also delete. The simplest way is to let Dbi allocate a new Txn...
-          db.delete(key);
-
-          // Now if we try to fetch the deleted row, it won't be present
-          try (Txn<ByteBuffer> txn = env.txnRead()) {
-            assertThat(db.get(txn, key)).isNull();
-          }
-
-          env.close();
-        });
-=======
     final Path dir = tempDir.createTempDir();
 
     // We always need an Env. An Env owns a physical on-disk storage file. One
     // Env can store many different databases (ie sorted maps).
     final Env<ByteBuffer> env =
-        create()
+        Env.create()
             // LMDB also needs to know how large our DB might be. Over-estimating is OK.
             .setMapSize(10_485_760)
             // LMDB also needs to know how many DBs (Dbi) we want to store in this Env.
@@ -159,8 +96,8 @@
     // We want to store some data, so we will need a direct ByteBuffer.
     // Note that LMDB keys cannot exceed maxKeySize bytes (511 bytes by default).
     // Values can be larger.
-    final ByteBuffer key = allocateDirect(env.getMaxKeySize());
-    final ByteBuffer val = allocateDirect(700);
+    final ByteBuffer key = ByteBuffer.allocateDirect(env.getMaxKeySize());
+    final ByteBuffer val = ByteBuffer.allocateDirect(700);
     key.put("greeting".getBytes(UTF_8)).flip();
     val.put("Hello world".getBytes(UTF_8)).flip();
     final int valSize = val.remaining();
@@ -196,31 +133,17 @@
     }
 
     env.close();
->>>>>>> 18013fb8
   }
 
   /** In this second tutorial we'll learn more about LMDB's ACID Txns. */
   @Test
   void tutorial2() {
-<<<<<<< HEAD
-    FileUtil.useTempDir(
-        dir -> {
-          try {
-            final Env<ByteBuffer> env = createSimpleEnv(dir);
-            final Dbi<ByteBuffer> db = env.openDbi(DB_NAME, MDB_CREATE);
-            final ByteBuffer key = ByteBuffer.allocateDirect(env.getMaxKeySize());
-            final ByteBuffer val = ByteBuffer.allocateDirect(700);
-
-            // Let's write and commit "key1" via a Txn. A Txn can include multiple Dbis.
-            // Note write Txns block other write Txns, due to writes being serialized.
-            // It's therefore important to avoid unnecessarily long-lived write Txns.
-=======
     final Path dir = tempDir.createTempDir();
     try {
       final Env<ByteBuffer> env = createSimpleEnv(dir);
       final Dbi<ByteBuffer> db = env.openDbi(DB_NAME, MDB_CREATE);
-      final ByteBuffer key = allocateDirect(env.getMaxKeySize());
-      final ByteBuffer val = allocateDirect(700);
+      final ByteBuffer key = ByteBuffer.allocateDirect(env.getMaxKeySize());
+      final ByteBuffer val = ByteBuffer.allocateDirect(700);
 
       // Let's write and commit "key1" via a Txn. A Txn can include multiple Dbis.
       // Note write Txns block other write Txns, due to writes being serialized.
@@ -249,65 +172,15 @@
       // typically permitted (the exception is a read-only Env with MDB_NOTLS).
       //
       // Let's write out a "key2" via a new write Txn in a different thread.
-      final ExecutorService es = newCachedThreadPool();
+      final ExecutorService es = Executors.newCachedThreadPool();
       es.execute(
           () -> {
->>>>>>> 18013fb8
             try (Txn<ByteBuffer> txn = env.txnWrite()) {
               key.clear();
               key.put("key2".getBytes(UTF_8)).flip();
               db.put(txn, key, val);
               txn.commit();
             }
-<<<<<<< HEAD
-
-            // Open a read-only Txn. It only sees data that existed at Txn creation time.
-            final Txn<ByteBuffer> rtx = env.txnRead();
-
-            // Our read Txn can fetch key1 without problem, as it existed at Txn creation.
-            ByteBuffer found = db.get(rtx, key);
-            assertThat(found).isNotNull();
-
-            // Note that our main test thread holds the Txn. Only one Txn per thread is
-            // typically permitted (the exception is a read-only Env with MDB_NOTLS).
-            //
-            // Let's write out a "key2" via a new write Txn in a different thread.
-            final ExecutorService es = Executors.newCachedThreadPool();
-            es.execute(
-                () -> {
-                  try (Txn<ByteBuffer> txn = env.txnWrite()) {
-                    key.clear();
-                    key.put("key2".getBytes(UTF_8)).flip();
-                    db.put(txn, key, val);
-                    txn.commit();
-                  }
-                });
-            es.shutdown();
-            es.awaitTermination(10, SECONDS);
-
-            // Even though key2 has been committed, our read Txn still can't see it.
-            found = db.get(rtx, key);
-            assertThat(found).isNull();
-
-            // To see key2, we could create a new Txn. But a reset/renew is much faster.
-            // Reset/renew is also important to avoid long-lived read Txns, as these
-            // prevent the re-use of free pages by write Txns (ie the DB will grow).
-            rtx.reset();
-            // ... potentially long operation here ...
-            rtx.renew();
-            found = db.get(rtx, key);
-            assertThat(found).isNotNull();
-
-            // Don't forget to close the read Txn now we're completely finished. We could
-            // have avoided this if we used a try-with-resources block, but we wanted to
-            // play around with multiple concurrent Txns to demonstrate the "I" in ACID.
-            rtx.close();
-            env.close();
-          } catch (final InterruptedException e) {
-            throw new RuntimeException(e);
-          }
-        });
-=======
           });
       es.shutdown();
       es.awaitTermination(10, SECONDS);
@@ -333,7 +206,6 @@
     } catch (final InterruptedException e) {
       throw new RuntimeException(e);
     }
->>>>>>> 18013fb8
   }
 
   /**
@@ -343,80 +215,11 @@
    */
   @Test
   void tutorial3() {
-<<<<<<< HEAD
-    FileUtil.useTempDir(
-        dir -> {
-          final Env<ByteBuffer> env = createSimpleEnv(dir);
-          final Dbi<ByteBuffer> db = env.openDbi(DB_NAME, MDB_CREATE);
-          final ByteBuffer key = ByteBuffer.allocateDirect(env.getMaxKeySize());
-          final ByteBuffer val = ByteBuffer.allocateDirect(700);
-
-          try (Txn<ByteBuffer> txn = env.txnWrite()) {
-            // A cursor always belongs to a particular Dbi.
-            final Cursor<ByteBuffer> c = db.openCursor(txn);
-
-            // We can put via a Cursor. Note we're adding keys in a strange order,
-            // as we want to show you that LMDB returns them in sorted order.
-            key.put("zzz".getBytes(UTF_8)).flip();
-            val.put("lmdb".getBytes(UTF_8)).flip();
-            c.put(key, val);
-            key.clear();
-            key.put("aaa".getBytes(UTF_8)).flip();
-            c.put(key, val);
-            key.clear();
-            key.put("ccc".getBytes(UTF_8)).flip();
-            c.put(key, val);
-
-            // We can read from the Cursor by key.
-            c.get(key, MDB_SET);
-            assertThat(UTF_8.decode(c.key()).toString()).isEqualTo("ccc");
-
-            // Let's see that LMDB provides the keys in appropriate order....
-            c.seek(MDB_FIRST);
-            assertThat(UTF_8.decode(c.key()).toString()).isEqualTo("aaa");
-
-            c.seek(MDB_LAST);
-            assertThat(UTF_8.decode(c.key()).toString()).isEqualTo("zzz");
-
-            c.seek(MDB_PREV);
-            assertThat(UTF_8.decode(c.key()).toString()).isEqualTo("ccc");
-
-            // Cursors can also delete the current key.
-            c.delete();
-
-            c.close();
-            txn.commit();
-          }
-
-          // A read-only Cursor can survive its original Txn being closed. This is
-          // useful if you want to close the original Txn (eg maybe you created the
-          // Cursor during the constructor of a singleton with a throw-away Txn). Of
-          // course, you cannot use the Cursor if its Txn is closed or currently reset.
-          final Txn<ByteBuffer> tx1 = env.txnRead();
-          final Cursor<ByteBuffer> c = db.openCursor(tx1);
-          tx1.close();
-
-          // The Cursor becomes usable again by "renewing" it with an active read Txn.
-          final Txn<ByteBuffer> tx2 = env.txnRead();
-          c.renew(tx2);
-          c.seek(MDB_FIRST);
-
-          // As usual with read Txns, we can reset and renew them. The Cursor does
-          // not need any special handling if we do this.
-          tx2.reset();
-          // ... potentially long operation here ...
-          tx2.renew();
-          c.seek(MDB_LAST);
-
-          tx2.close();
-          env.close();
-        });
-=======
     final Path dir = tempDir.createTempDir();
     final Env<ByteBuffer> env = createSimpleEnv(dir);
     final Dbi<ByteBuffer> db = env.openDbi(DB_NAME, MDB_CREATE);
-    final ByteBuffer key = allocateDirect(env.getMaxKeySize());
-    final ByteBuffer val = allocateDirect(700);
+    final ByteBuffer key = ByteBuffer.allocateDirect(env.getMaxKeySize());
+    final ByteBuffer val = ByteBuffer.allocateDirect(700);
 
     try (Txn<ByteBuffer> txn = env.txnWrite()) {
       // A cursor always belongs to a particular Dbi.
@@ -477,7 +280,6 @@
 
     tx2.close();
     env.close();
->>>>>>> 18013fb8
   }
 
   /**
@@ -486,67 +288,13 @@
    */
   @Test
   void tutorial4() {
-<<<<<<< HEAD
-    FileUtil.useTempDir(
-        dir -> {
-          final Env<ByteBuffer> env = createSimpleEnv(dir);
-          final Dbi<ByteBuffer> db = env.openDbi(DB_NAME, MDB_CREATE);
-
-          try (Txn<ByteBuffer> txn = env.txnWrite()) {
-            final ByteBuffer key = ByteBuffer.allocateDirect(env.getMaxKeySize());
-            final ByteBuffer val = ByteBuffer.allocateDirect(700);
-
-            // Insert some data. Note that ByteBuffer order defaults to Big Endian.
-            // LMDB does not persist the byte order, but it's critical to sort keys.
-            // If your numeric keys don't sort as expected, review buffer byte order.
-            val.putInt(100);
-            key.putInt(1);
-            db.put(txn, key, val);
-            key.clear();
-            key.putInt(2);
-            db.put(txn, key, val);
-            key.clear();
-
-            // Each iterable uses a cursor and must be closed when finished. Iterate
-            // forward in terms of key ordering starting with the first key.
-            try (CursorIterable<ByteBuffer> ci = db.iterate(txn, KeyRange.all())) {
-              for (final KeyVal<ByteBuffer> kv : ci) {
-                assertThat(kv.key()).isNotNull();
-                assertThat(kv.val()).isNotNull();
-              }
-            }
-
-            // Iterate backward in terms of key ordering starting with the last key.
-            try (CursorIterable<ByteBuffer> ci = db.iterate(txn, KeyRange.allBackward())) {
-              for (final KeyVal<ByteBuffer> kv : ci) {
-                assertThat(kv.key()).isNotNull();
-                assertThat(kv.val()).isNotNull();
-              }
-            }
-
-            // There are many ways to control the desired key range via KeyRange, such
-            // as arbitrary start and stop values, direction etc. We've adopted Guava's
-            // terminology for our range classes (see KeyRangeType for further details).
-            key.putInt(1);
-            final KeyRange<ByteBuffer> range = KeyRange.atLeastBackward(key);
-            try (CursorIterable<ByteBuffer> ci = db.iterate(txn, range)) {
-              for (final KeyVal<ByteBuffer> kv : ci) {
-                assertThat(kv.key()).isNotNull();
-                assertThat(kv.val()).isNotNull();
-              }
-            }
-          }
-
-          env.close();
-        });
-=======
     final Path dir = tempDir.createTempDir();
     final Env<ByteBuffer> env = createSimpleEnv(dir);
     final Dbi<ByteBuffer> db = env.openDbi(DB_NAME, MDB_CREATE);
 
     try (Txn<ByteBuffer> txn = env.txnWrite()) {
-      final ByteBuffer key = allocateDirect(env.getMaxKeySize());
-      final ByteBuffer val = allocateDirect(700);
+      final ByteBuffer key = ByteBuffer.allocateDirect(env.getMaxKeySize());
+      final ByteBuffer val = ByteBuffer.allocateDirect(700);
 
       // Insert some data. Note that ByteBuffer order defaults to Big Endian.
       // LMDB does not persist the byte order, but it's critical to sort keys.
@@ -590,70 +338,21 @@
     }
 
     env.close();
->>>>>>> 18013fb8
   }
 
   /** In this fifth tutorial we'll explore multiple values sharing a single key. */
   @Test
   void tutorial5() {
-<<<<<<< HEAD
-    FileUtil.useTempDir(
-        dir -> {
-          final Env<ByteBuffer> env = createSimpleEnv(dir);
-
-          // This time we're going to tell the Dbi it can store > 1 value per key.
-          // There are other flags available if we're storing integers etc.
-          final Dbi<ByteBuffer> db = env.openDbi(DB_NAME, DbiFlagSet.of(MDB_CREATE, MDB_DUPSORT));
-
-          // Duplicate support requires both keys and values to be <= max key size.
-          final ByteBuffer key = ByteBuffer.allocateDirect(env.getMaxKeySize());
-          final ByteBuffer val = ByteBuffer.allocateDirect(env.getMaxKeySize());
-
-          try (Txn<ByteBuffer> txn = env.txnWrite()) {
-            final Cursor<ByteBuffer> c = db.openCursor(txn);
-
-            // Store one key, but many values, and in non-natural order.
-            key.put("key".getBytes(UTF_8)).flip();
-            val.put("xxx".getBytes(UTF_8)).flip();
-            c.put(key, val);
-            val.clear();
-            val.put("kkk".getBytes(UTF_8)).flip();
-            c.put(key, val);
-            val.clear();
-            val.put("lll".getBytes(UTF_8)).flip();
-            c.put(key, val);
-
-            // Cursor can tell us how many values the current key has.
-            final long count = c.count();
-            assertThat(count).isEqualTo(3L);
-
-            // Let's position the Cursor. Note sorting still works.
-            c.seek(MDB_FIRST);
-            assertThat(UTF_8.decode(c.val()).toString()).isEqualTo("kkk");
-
-            c.seek(MDB_LAST);
-            assertThat(UTF_8.decode(c.val()).toString()).isEqualTo("xxx");
-
-            c.seek(MDB_PREV);
-            assertThat(UTF_8.decode(c.val()).toString()).isEqualTo("lll");
-
-            c.close();
-            txn.commit();
-          }
-
-          env.close();
-        });
-=======
     final Path dir = tempDir.createTempDir();
     final Env<ByteBuffer> env = createSimpleEnv(dir);
 
     // This time we're going to tell the Dbi it can store > 1 value per key.
     // There are other flags available if we're storing integers etc.
-    final Dbi<ByteBuffer> db = env.openDbi(DB_NAME, MDB_CREATE, MDB_DUPSORT);
+    final Dbi<ByteBuffer> db = env.openDbi(DB_NAME, DbiFlagSet.of(MDB_CREATE, MDB_DUPSORT));
 
     // Duplicate support requires both keys and values to be <= max key size.
-    final ByteBuffer key = allocateDirect(env.getMaxKeySize());
-    final ByteBuffer val = allocateDirect(env.getMaxKeySize());
+    final ByteBuffer key = ByteBuffer.allocateDirect(env.getMaxKeySize());
+    final ByteBuffer val = ByteBuffer.allocateDirect(env.getMaxKeySize());
 
     try (Txn<ByteBuffer> txn = env.txnWrite()) {
       final Cursor<ByteBuffer> c = db.openCursor(txn);
@@ -688,7 +387,6 @@
     }
 
     env.close();
->>>>>>> 18013fb8
   }
 
   /**
@@ -697,30 +395,13 @@
    */
   @Test
   void tutorial6() {
-<<<<<<< HEAD
-    FileUtil.useTempDir(
-        dir -> {
-          // Note we need to specify the Verifier's DBI_COUNT for the Env.
-          final Env<ByteBuffer> env =
-              Env.create(PROXY_OPTIMAL)
-                  .setMapSize(10_485_760)
-                  .setMaxDbs(Verifier.DBI_COUNT)
-                  .open(dir);
-
-          // Create a Verifier (it's a Callable<Long> for those needing full control).
-          final Verifier v = new Verifier(env);
-
-          // We now run the verifier for 3 seconds; it raises an exception on failure.
-          // The method returns the number of entries it successfully verified.
-          v.runFor(3, SECONDS);
-
-          env.close();
-        });
-=======
     final Path dir = tempDir.createTempDir();
     // Note we need to specify the Verifier's DBI_COUNT for the Env.
     final Env<ByteBuffer> env =
-        create(PROXY_OPTIMAL).setMapSize(10_485_760).setMaxDbs(Verifier.DBI_COUNT).open(dir);
+        Env.create(PROXY_OPTIMAL)
+            .setMapSize(10, ByteUnit.MEBIBYTES)
+            .setMaxDbs(Verifier.DBI_COUNT)
+            .open(dir);
 
     // Create a Verifier (it's a Callable<Long> for those needing full control).
     final Verifier v = new Verifier(env);
@@ -730,81 +411,23 @@
     v.runFor(3, SECONDS);
 
     env.close();
->>>>>>> 18013fb8
   }
 
   /** In this final tutorial we'll look at using Agrona's DirectBuffer. */
   @Test
   void tutorial7() {
-<<<<<<< HEAD
-    FileUtil.useTempDir(
-        dir -> {
-          // The critical difference is we pass the PROXY_DB field to Env.create().
-          // There's also a PROXY_SAFE if you want to stop ByteBuffer's Unsafe use.
-          // Aside from that and a different type argument, it's the same as usual...
-          final Env<DirectBuffer> env =
-              Env.create(PROXY_DB).setMapSize(10_485_760).setMaxDbs(1).open(dir);
-
-          final Dbi<DirectBuffer> db = env.openDbi(DB_NAME, MDB_CREATE);
-
-          final ByteBuffer keyBb = ByteBuffer.allocateDirect(env.getMaxKeySize());
-          final MutableDirectBuffer key = new UnsafeBuffer(keyBb);
-          final MutableDirectBuffer val = new UnsafeBuffer(ByteBuffer.allocateDirect(700));
-
-          try (Txn<DirectBuffer> txn = env.txnWrite()) {
-            try (Cursor<DirectBuffer> c = db.openCursor(txn)) {
-              // Agrona is faster than ByteBuffer and its methods are nicer...
-              val.putStringWithoutLengthUtf8(0, "The Value");
-              key.putStringWithoutLengthUtf8(0, "yyy");
-              c.put(key, val);
-
-              key.putStringWithoutLengthUtf8(0, "ggg");
-              c.put(key, val);
-
-              c.seek(MDB_FIRST);
-              assertThat(c.key().getStringWithoutLengthUtf8(0, env.getMaxKeySize()))
-                  .startsWith("ggg");
-
-              c.seek(MDB_LAST);
-              assertThat(c.key().getStringWithoutLengthUtf8(0, env.getMaxKeySize()))
-                  .startsWith("yyy");
-
-              // DirectBuffer has no position concept. Often you don't want to store
-              // the unnecessary bytes of a varying-size buffer. Let's have a look...
-              final int keyLen = key.putStringWithoutLengthUtf8(0, "12characters");
-              assertThat(keyLen).isEqualTo(12);
-              assertThat(key.capacity()).isEqualTo(env.getMaxKeySize());
-
-              // To only store the 12 characters, we simply call wrap:
-              key.wrap(key, 0, keyLen);
-              assertThat(key.capacity()).isEqualTo(keyLen);
-              c.put(key, val);
-              c.seek(MDB_FIRST);
-              assertThat(c.key().capacity()).isEqualTo(keyLen);
-              assertThat(c.key().getStringWithoutLengthUtf8(0, c.key().capacity()))
-                  .isEqualTo("12characters");
-
-              // To store bigger values again, just wrap the original buffer.
-              key.wrap(keyBb);
-              assertThat(key.capacity()).isEqualTo(env.getMaxKeySize());
-            }
-            txn.commit();
-          }
-
-          env.close();
-        });
-=======
     final Path dir = tempDir.createTempDir();
     // The critical difference is we pass the PROXY_DB field to Env.create().
     // There's also a PROXY_SAFE if you want to stop ByteBuffer's Unsafe use.
     // Aside from that and a different type argument, it's the same as usual...
-    final Env<DirectBuffer> env = create(PROXY_DB).setMapSize(10_485_760).setMaxDbs(1).open(dir);
+    final Env<DirectBuffer> env =
+        Env.create(PROXY_DB).setMapSize(10, ByteUnit.MEBIBYTES).setMaxDbs(1).open(dir);
 
     final Dbi<DirectBuffer> db = env.openDbi(DB_NAME, MDB_CREATE);
 
-    final ByteBuffer keyBb = allocateDirect(env.getMaxKeySize());
+    final ByteBuffer keyBb = ByteBuffer.allocateDirect(env.getMaxKeySize());
     final MutableDirectBuffer key = new UnsafeBuffer(keyBb);
-    final MutableDirectBuffer val = new UnsafeBuffer(allocateDirect(700));
+    final MutableDirectBuffer val = new UnsafeBuffer(ByteBuffer.allocateDirect(700));
 
     try (Txn<DirectBuffer> txn = env.txnWrite()) {
       try (Cursor<DirectBuffer> c = db.openCursor(txn)) {
@@ -845,7 +468,6 @@
     }
 
     env.close();
->>>>>>> 18013fb8
   }
 
   // You've finished! There are lots of other neat things we could show you (eg
@@ -853,10 +475,6 @@
   // or reverse ordered keys, using Env.DISABLE_CHECKS_PROP etc), but you now
   // know enough to tackle the JavaDocs with confidence. Have fun!
   private Env<ByteBuffer> createSimpleEnv(final Path path) {
-<<<<<<< HEAD
-    return Env.create().setMapSize(10_485_760).setMaxDbs(1).setMaxReaders(1).open(path);
-=======
-    return create().setMapSize(10_485_760).setMaxDbs(1).setMaxReaders(1).open(path);
->>>>>>> 18013fb8
+    return Env.create().setMapSize(10, ByteUnit.MEBIBYTES).setMaxDbs(1).setMaxReaders(1).open(path);
   }
 }
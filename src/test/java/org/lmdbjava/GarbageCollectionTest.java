/*
 * Copyright © 2016-2025 The LmdbJava Open Source Project
 *
 * Licensed under the Apache License, Version 2.0 (the "License");
 * you may not use this file except in compliance with the License.
 * You may obtain a copy of the License at
 *
 *     http://www.apache.org/licenses/LICENSE-2.0
 *
 * Unless required by applicable law or agreed to in writing, software
 * distributed under the License is distributed on an "AS IS" BASIS,
 * WITHOUT WARRANTIES OR CONDITIONS OF ANY KIND, either express or implied.
 * See the License for the specific language governing permissions and
 * limitations under the License.
 */

package org.lmdbjava;

import static java.nio.ByteBuffer.allocateDirect;
import static java.nio.charset.StandardCharsets.UTF_8;
import static org.assertj.core.api.Assertions.fail;
import static org.lmdbjava.DbiFlags.MDB_CREATE;
import static org.lmdbjava.Env.create;

import java.nio.ByteBuffer;
import java.nio.file.Path;
import org.junit.jupiter.api.Test;
import org.mockito.MockedStatic;
import org.mockito.Mockito;

public class GarbageCollectionTest {

  private static final String DB_NAME = "my DB";
  private static final String KEY_PREFIX = "Uncorruptedkey";
  private static final String VAL_PREFIX = "Uncorruptedval";

  @Test
  void buffersNotGarbageCollectedTest() {
<<<<<<< HEAD
    FileUtil.useTempDir(
        dir -> {
          try (Env<ByteBuffer> env = create().setMapSize(2_085_760_999).setMaxDbs(1).open(dir)) {
            final Dbi<ByteBuffer> db = env.openDbi(DB_NAME, MDB_CREATE);
=======
    try (final TempDir tempDir = new TempDir()) {
      final Path dir = tempDir.createTempDir();
      try (Env<ByteBuffer> env = create().setMapSize(2_085_760_999).setMaxDbs(1).open(dir)) {
        final Dbi<ByteBuffer> db = env.openDbi(DB_NAME, MDB_CREATE);
>>>>>>> 18013fb8

        try (Txn<ByteBuffer> txn = env.txnWrite()) {
          for (int i = 0; i < 5_000; i++) {
            putBuffer(db, txn, i);
          }
          txn.commit();
        }

        // Call GC before writing to LMDB and after last reference to buffer by
        // changing the behavior of mask
        try (MockedStatic<MaskedFlag> mockedStatic = Mockito.mockStatic(MaskedFlag.class)) {
          mockedStatic
              .when(MaskedFlag::mask)
              .thenAnswer(
                  invocationOnMock -> {
                    System.gc();
                    return 0;
                  });
          final int gcRecordWrites = Integer.getInteger("gcRecordWrites", 50);
          try (Txn<ByteBuffer> txn = env.txnWrite()) {
            for (int i = 0; i < gcRecordWrites; i++) {
              putBuffer(db, txn, i);
            }
            txn.commit();
          }
        }

        // Find corrupt keys
        try (Txn<ByteBuffer> txn = env.txnRead()) {
          try (Cursor<ByteBuffer> c = db.openCursor(txn)) {
            if (c.first()) {
              do {
                final byte[] rkey = new byte[c.key().remaining()];
                c.key().get(rkey);
                final byte[] rval = new byte[c.val().remaining()];
                c.val().get(rval);
                final String skey = new String(rkey, UTF_8);
                final String sval = new String(rval, UTF_8);
                if (!skey.startsWith("Uncorruptedkey")) {
                  fail("Found corrupt key " + skey);
                }
                if (!sval.startsWith("Uncorruptedval")) {
                  fail("Found corrupt val " + sval);
                }
              } while (c.next());
            }
          }
        }
      }
    }
  }

  private void putBuffer(final Dbi<ByteBuffer> db, final Txn<ByteBuffer> txn, final int i) {
    final ByteBuffer key = allocateDirect(24);
    final ByteBuffer val = allocateDirect(24);
    key.put((KEY_PREFIX + i).getBytes(UTF_8)).flip();
    val.put((VAL_PREFIX + i).getBytes(UTF_8)).flip();
    db.put(txn, key, val);
  }
}<|MERGE_RESOLUTION|>--- conflicted
+++ resolved
@@ -20,7 +20,6 @@
 import static java.nio.charset.StandardCharsets.UTF_8;
 import static org.assertj.core.api.Assertions.fail;
 import static org.lmdbjava.DbiFlags.MDB_CREATE;
-import static org.lmdbjava.Env.create;
 
 import java.nio.ByteBuffer;
 import java.nio.file.Path;
@@ -36,17 +35,10 @@
 
   @Test
   void buffersNotGarbageCollectedTest() {
-<<<<<<< HEAD
-    FileUtil.useTempDir(
-        dir -> {
-          try (Env<ByteBuffer> env = create().setMapSize(2_085_760_999).setMaxDbs(1).open(dir)) {
-            final Dbi<ByteBuffer> db = env.openDbi(DB_NAME, MDB_CREATE);
-=======
     try (final TempDir tempDir = new TempDir()) {
       final Path dir = tempDir.createTempDir();
-      try (Env<ByteBuffer> env = create().setMapSize(2_085_760_999).setMaxDbs(1).open(dir)) {
+      try (Env<ByteBuffer> env = Env.create().setMapSize(2_085_760_999).setMaxDbs(1).open(dir)) {
         final Dbi<ByteBuffer> db = env.openDbi(DB_NAME, MDB_CREATE);
->>>>>>> 18013fb8
 
         try (Txn<ByteBuffer> txn = env.txnWrite()) {
           for (int i = 0; i < 5_000; i++) {

--- conflicted
+++ resolved
@@ -30,29 +30,13 @@
 
   @Test
   void verification() {
-<<<<<<< HEAD
-    FileUtil.useTempFile(
-        file -> {
-          try (Env<ByteBuffer> env =
-              create()
-                  .setMaxReaders(1)
-                  .setMaxDbs(Verifier.DBI_COUNT)
-                  .setMapSize(10, ByteUnit.MEBIBYTES)
-                  .setEnvFlags(MDB_NOSUBDIR)
-                  .open(file)) {
-            final Verifier v = new Verifier(env);
-            final int seconds = Integer.getInteger("verificationSeconds", 2);
-            assertThat(v.runFor(seconds, TimeUnit.SECONDS)).isGreaterThan(1L);
-          }
-        });
-=======
     try (final TempDir tempDir = new TempDir()) {
       final Path file = tempDir.createTempFile();
       try (Env<ByteBuffer> env =
           create()
               .setMaxReaders(1)
               .setMaxDbs(Verifier.DBI_COUNT)
-              .setMapSize(MEBIBYTES.toBytes(10))
+              .setMapSize(10, ByteUnit.MEBIBYTES)
               .setEnvFlags(MDB_NOSUBDIR)
               .open(file)) {
         final Verifier v = new Verifier(env);
@@ -60,6 +44,5 @@
         assertThat(v.runFor(seconds, TimeUnit.SECONDS)).isGreaterThan(1L);
       }
     }
->>>>>>> 18013fb8
   }
 }
/*
 * Copyright © 2016-2025 The LmdbJava Open Source Project
 *
 * Licensed under the Apache License, Version 2.0 (the "License");
 * you may not use this file except in compliance with the License.
 * You may obtain a copy of the License at
 *
 *     http://www.apache.org/licenses/LICENSE-2.0
 *
 * Unless required by applicable law or agreed to in writing, software
 * distributed under the License is distributed on an "AS IS" BASIS,
 * WITHOUT WARRANTIES OR CONDITIONS OF ANY KIND, either express or implied.
 * See the License for the specific language governing permissions and
 * limitations under the License.
 */

package org.lmdbjava;

import static java.lang.Integer.BYTES;
import static java.nio.ByteBuffer.allocate;
import static java.nio.ByteBuffer.allocateDirect;
import static java.nio.ByteOrder.BIG_ENDIAN;
import static java.nio.ByteOrder.LITTLE_ENDIAN;
import static org.assertj.core.api.Assertions.assertThat;
import static org.assertj.core.api.Assertions.assertThatThrownBy;
import static org.lmdbjava.BufferProxy.MDB_VAL_STRUCT_SIZE;
import static org.lmdbjava.ByteBufferProxy.AbstractByteBufferProxy.findField;
import static org.lmdbjava.ByteBufferProxy.PROXY_OPTIMAL;
import static org.lmdbjava.ByteBufferProxy.PROXY_SAFE;
import static org.lmdbjava.DbiFlags.MDB_CREATE;
import static org.lmdbjava.Env.create;
import static org.lmdbjava.Library.RUNTIME;
import static org.lmdbjava.TestUtils.DB_1;
import static org.lmdbjava.TestUtils.invokePrivateConstructor;
import static org.lmdbjava.UnsafeAccess.ALLOW_UNSAFE;

import java.lang.reflect.Field;
import java.nio.ByteBuffer;
import java.nio.ByteOrder;
<<<<<<< HEAD
=======
import java.nio.file.Path;
>>>>>>> 18013fb8
import java.time.Duration;
import java.time.Instant;
import java.util.Comparator;
import java.util.HashSet;
import java.util.LinkedHashMap;
import java.util.Random;
import java.util.Set;
import jnr.ffi.Pointer;
import jnr.ffi.provider.MemoryManager;
import org.assertj.core.api.Assertions;
import org.junit.jupiter.api.Test;
import org.lmdbjava.ByteBufferProxy.BufferMustBeDirectException;
import org.lmdbjava.Env.ReadersFullException;

/** Test {@link ByteBufferProxy}. */
public final class ByteBufferProxyTest {

  static final MemoryManager MEM_MGR = RUNTIME.getMemoryManager();

  @Test
  void buffersMustBeDirect() {
    assertThatThrownBy(
            () -> {
<<<<<<< HEAD
              FileUtil.useTempDir(
                  dir -> {
                    try (Env<ByteBuffer> env = create().setMaxReaders(1).open(dir)) {
                      final Dbi<ByteBuffer> db =
                          env.createDbi()
                              .setDbName(DB_1)
                              .withDefaultComparator()
                              .setDbiFlags(MDB_CREATE)
                              .open();
                      final ByteBuffer key = allocate(100);
                      key.putInt(1).flip();
                      final ByteBuffer val = allocate(100);
                      val.putInt(1).flip();
                      db.put(key, val); // error
                    }
                  });
=======
              try (final TempDir tempDir = new TempDir()) {
                final Path dir = tempDir.createTempDir();
                try (Env<ByteBuffer> env = create().setMaxReaders(1).open(dir)) {
                  final Dbi<ByteBuffer> db =
                      env.buildDbi()
                          .setDbName(DB_1)
                          .withDefaultComparator()
                          .setDbiFlags(MDB_CREATE)
                          .open();
                  final ByteBuffer key = allocate(100);
                  key.putInt(1).flip();
                  final ByteBuffer val = allocate(100);
                  val.putInt(1).flip();
                  db.put(key, val); // error
                }
              }
>>>>>>> 18013fb8
            })
        .isInstanceOf(BufferMustBeDirectException.class);
  }

  @Test
  void byteOrderResets() {
    final int retries = 100;
    for (int i = 0; i < retries; i++) {
      final ByteBuffer bb = PROXY_OPTIMAL.allocate();
      bb.order(LITTLE_ENDIAN);
      PROXY_OPTIMAL.deallocate(bb);
    }
    for (int i = 0; i < retries; i++) {
      assertThat(PROXY_OPTIMAL.allocate().order()).isEqualTo(BIG_ENDIAN);
    }
  }

  @Test
  void coverPrivateConstructor() {
    invokePrivateConstructor(ByteBufferProxy.class);
  }

  @Test
  void fieldNeverFound() {
    assertThatThrownBy(
            () -> {
              findField(Exception.class, "notARealField");
            })
        .isInstanceOf(LmdbException.class);
  }

  @Test
  void fieldSuperclassScan() {
    final Field f = findField(ReadersFullException.class, "rc");
    assertThat(f).isNotNull();
  }

  @Test
  void inOutBuffersProxyOptimal() {
    checkInOut(PROXY_OPTIMAL);
  }

  @Test
  void inOutBuffersProxySafe() {
    checkInOut(PROXY_SAFE);
  }

  @Test
  void optimalAlwaysAvailable() {
    final BufferProxy<ByteBuffer> v = PROXY_OPTIMAL;
    assertThat(v).isNotNull();
  }

  @Test
  void safeCanBeForced() {
    final BufferProxy<ByteBuffer> v = PROXY_SAFE;
    assertThat(v).isNotNull();
    assertThat(v.getClass().getSimpleName()).startsWith("Reflect");
  }

  @Test
  void unsafeIsDefault() {
    assertThat(ALLOW_UNSAFE).isTrue();
    final BufferProxy<ByteBuffer> v = PROXY_OPTIMAL;
    assertThat(v).isNotNull();
    assertThat(v).isNotEqualTo(PROXY_SAFE);
    assertThat(v.getClass().getSimpleName()).startsWith("Unsafe");
  }

<<<<<<< HEAD
  @Test
  public void comparatorPerformance() {
    final Random random = new Random(345098);
=======
  /**
   * For 100 rounds of 5,000,000 comparisons compareAsIntegerKeys: PT1.600525631S
   * compareLexicographically: PT3.381935001S
   */
  @Test
  public void comparatorPerformance() {
    final Random random = new Random();
>>>>>>> 18013fb8
    final ByteBuffer buffer1 = ByteBuffer.allocateDirect(Long.BYTES);
    final ByteBuffer buffer2 = ByteBuffer.allocateDirect(Long.BYTES);
    buffer1.limit(Long.BYTES);
    buffer2.limit(Long.BYTES);
<<<<<<< HEAD
    final long[] values = random.longs(10_000_000).toArray();
    final int rounds = 100;

    for (int run = 0; run < 3; run++) {
      Instant time = Instant.now();
      // x is to ensure result is used by the jvm
      int x = 0;
      for (int round = 0; round < rounds; round++) {
        for (int i = 1; i < values.length; i++) {
          buffer1.order(ByteOrder.nativeOrder()).putLong(0, values[i - 1]);
          buffer2.order(ByteOrder.nativeOrder()).putLong(0, values[i]);
          final int result =
              ByteBufferProxy.AbstractByteBufferProxy.compareAsIntegerKeys(buffer1, buffer2);
          x += result;
        }
      }
      System.out.println(
          "compareAsIntegerKeys: " + Duration.between(time, Instant.now()) + ", x: " + x);

      time = Instant.now();
      int y = 0;
      for (int round = 0; round < rounds; round++) {
        for (int i = 1; i < values.length; i++) {
          buffer1.order(BIG_ENDIAN).putLong(0, values[i - 1]);
          buffer2.order(BIG_ENDIAN).putLong(0, values[i]);
          final int result =
              ByteBufferProxy.AbstractByteBufferProxy.compareLexicographically(buffer1, buffer2);
          y += result;
        }
      }
      System.out.println(
          "compareLexicographically: " + Duration.between(time, Instant.now()) + ", y: " + y);

      assertThat(y).isEqualTo(x);
    }
=======
    final long[] values = random.longs(5_000_000).toArray();

    Instant time = Instant.now();
    int x = 0;
    for (int rounds = 0; rounds < 100; rounds++) {
      for (int i = 1; i < values.length; i++) {
        buffer1.order(ByteOrder.nativeOrder()).putLong(0, values[i - 1]);
        buffer2.order(ByteOrder.nativeOrder()).putLong(0, values[i]);
        final int result =
            ByteBufferProxy.AbstractByteBufferProxy.compareAsIntegerKeys(buffer1, buffer2);
        x += result;
      }
    }
    System.out.println("compareAsIntegerKeys: " + Duration.between(time, Instant.now()));

    time = Instant.now();
    x = 0;
    for (int rounds = 0; rounds < 100; rounds++) {
      for (int i = 1; i < values.length; i++) {
        buffer1.order(BIG_ENDIAN).putLong(0, values[i - 1]);
        buffer2.order(BIG_ENDIAN).putLong(0, values[i]);
        final int result =
            ByteBufferProxy.AbstractByteBufferProxy.compareLexicographically(buffer1, buffer2);
        x += result;
      }
    }
    System.out.println("compareLexicographically: " + Duration.between(time, Instant.now()));
>>>>>>> 18013fb8
  }

  @Test
  public void verifyComparators() {
    final Random random = new Random(203948);
    final ByteBuffer buffer1native =
        ByteBuffer.allocateDirect(Long.BYTES).order(ByteOrder.nativeOrder());
    final ByteBuffer buffer2native =
        ByteBuffer.allocateDirect(Long.BYTES).order(ByteOrder.nativeOrder());
    final ByteBuffer buffer1be = ByteBuffer.allocateDirect(Long.BYTES).order(BIG_ENDIAN);
    final ByteBuffer buffer2be = ByteBuffer.allocateDirect(Long.BYTES).order(BIG_ENDIAN);
    buffer1native.limit(Long.BYTES);
    buffer2native.limit(Long.BYTES);
    buffer1be.limit(Long.BYTES);
    buffer2be.limit(Long.BYTES);
    final long[] values = random.longs().filter(i -> i >= 0).limit(5_000_000).toArray();
    //    System.out.println("stats: " + Arrays.stream(values)
    //        .summaryStatistics()
    //        .toString());

    final LinkedHashMap<String, Comparator<ByteBuffer>> comparators = new LinkedHashMap<>();
    comparators.put(
        "compareAsIntegerKeys", ByteBufferProxy.AbstractByteBufferProxy::compareAsIntegerKeys);
    comparators.put(
        "compareLexicographically",
        ByteBufferProxy.AbstractByteBufferProxy::compareLexicographically);

    final LinkedHashMap<String, Integer> results = new LinkedHashMap<>(comparators.size());
    final Set<Integer> uniqueResults = new HashSet<>(comparators.size());

    for (int i = 1; i < values.length; i++) {
      final long val1 = values[i - 1];
      final long val2 = values[i];
      buffer1native.putLong(0, val1);
      buffer2native.putLong(0, val2);
      buffer1be.putLong(0, val1);
      buffer2be.putLong(0, val2);
      uniqueResults.clear();

      // Make sure all comparators give the same result for the same inputs
      comparators.forEach(
          (name, comparator) -> {
            final int result;
            // IntegerKey comparator expects keys to have been written in native order so need
            // different buffers.
            if (name.equals("compareAsIntegerKeys")) {
              result = comparator.compare(buffer1native, buffer2native);
            } else {
              result = comparator.compare(buffer1be, buffer2be);
            }
            results.put(name, result);
            uniqueResults.add(result);
          });

      if (uniqueResults.size() != 1) {
        Assertions.fail(
            "Comparator mismatch for values: " + val1 + " and " + val2 + ". Results: " + results);
      }
    }
  }

  private void checkInOut(final BufferProxy<ByteBuffer> v) {
    // allocate a buffer larger than max key size
    final ByteBuffer b = allocateDirect(1_000);
    b.putInt(1);
    b.putInt(2);
    b.putInt(3);
    b.flip();
    b.position(BYTES); // skip 1

    final Pointer p = MEM_MGR.allocateTemporary(MDB_VAL_STRUCT_SIZE, false);
    v.in(b, p);

    final ByteBuffer bb = allocateDirect(1);
    v.out(bb, p);

    assertThat(bb.getInt()).isEqualTo(2);
    assertThat(bb.getInt()).isEqualTo(3);
    assertThat(bb.remaining()).isEqualTo(0);
  }
}<|MERGE_RESOLUTION|>--- conflicted
+++ resolved
@@ -37,10 +37,7 @@
 import java.lang.reflect.Field;
 import java.nio.ByteBuffer;
 import java.nio.ByteOrder;
-<<<<<<< HEAD
-=======
 import java.nio.file.Path;
->>>>>>> 18013fb8
 import java.time.Duration;
 import java.time.Instant;
 import java.util.Comparator;
@@ -64,29 +61,11 @@
   void buffersMustBeDirect() {
     assertThatThrownBy(
             () -> {
-<<<<<<< HEAD
-              FileUtil.useTempDir(
-                  dir -> {
-                    try (Env<ByteBuffer> env = create().setMaxReaders(1).open(dir)) {
-                      final Dbi<ByteBuffer> db =
-                          env.createDbi()
-                              .setDbName(DB_1)
-                              .withDefaultComparator()
-                              .setDbiFlags(MDB_CREATE)
-                              .open();
-                      final ByteBuffer key = allocate(100);
-                      key.putInt(1).flip();
-                      final ByteBuffer val = allocate(100);
-                      val.putInt(1).flip();
-                      db.put(key, val); // error
-                    }
-                  });
-=======
               try (final TempDir tempDir = new TempDir()) {
                 final Path dir = tempDir.createTempDir();
                 try (Env<ByteBuffer> env = create().setMaxReaders(1).open(dir)) {
                   final Dbi<ByteBuffer> db =
-                      env.buildDbi()
+                      env.createDbi()
                           .setDbName(DB_1)
                           .withDefaultComparator()
                           .setDbiFlags(MDB_CREATE)
@@ -98,7 +77,6 @@
                   db.put(key, val); // error
                 }
               }
->>>>>>> 18013fb8
             })
         .isInstanceOf(BufferMustBeDirectException.class);
   }
@@ -168,24 +146,13 @@
     assertThat(v.getClass().getSimpleName()).startsWith("Unsafe");
   }
 
-<<<<<<< HEAD
   @Test
   public void comparatorPerformance() {
     final Random random = new Random(345098);
-=======
-  /**
-   * For 100 rounds of 5,000,000 comparisons compareAsIntegerKeys: PT1.600525631S
-   * compareLexicographically: PT3.381935001S
-   */
-  @Test
-  public void comparatorPerformance() {
-    final Random random = new Random();
->>>>>>> 18013fb8
     final ByteBuffer buffer1 = ByteBuffer.allocateDirect(Long.BYTES);
     final ByteBuffer buffer2 = ByteBuffer.allocateDirect(Long.BYTES);
     buffer1.limit(Long.BYTES);
     buffer2.limit(Long.BYTES);
-<<<<<<< HEAD
     final long[] values = random.longs(10_000_000).toArray();
     final int rounds = 100;
 
@@ -221,35 +188,6 @@
 
       assertThat(y).isEqualTo(x);
     }
-=======
-    final long[] values = random.longs(5_000_000).toArray();
-
-    Instant time = Instant.now();
-    int x = 0;
-    for (int rounds = 0; rounds < 100; rounds++) {
-      for (int i = 1; i < values.length; i++) {
-        buffer1.order(ByteOrder.nativeOrder()).putLong(0, values[i - 1]);
-        buffer2.order(ByteOrder.nativeOrder()).putLong(0, values[i]);
-        final int result =
-            ByteBufferProxy.AbstractByteBufferProxy.compareAsIntegerKeys(buffer1, buffer2);
-        x += result;
-      }
-    }
-    System.out.println("compareAsIntegerKeys: " + Duration.between(time, Instant.now()));
-
-    time = Instant.now();
-    x = 0;
-    for (int rounds = 0; rounds < 100; rounds++) {
-      for (int i = 1; i < values.length; i++) {
-        buffer1.order(BIG_ENDIAN).putLong(0, values[i - 1]);
-        buffer2.order(BIG_ENDIAN).putLong(0, values[i]);
-        final int result =
-            ByteBufferProxy.AbstractByteBufferProxy.compareLexicographically(buffer1, buffer2);
-        x += result;
-      }
-    }
-    System.out.println("compareLexicographically: " + Duration.between(time, Instant.now()));
->>>>>>> 18013fb8
   }
 
   @Test

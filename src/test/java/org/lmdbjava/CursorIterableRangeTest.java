/*
 * Copyright © 2016-2025 The LmdbJava Open Source Project
 *
 * Licensed under the Apache License, Version 2.0 (the "License");
 * you may not use this file except in compliance with the License.
 * You may obtain a copy of the License at
 *
 *     http://www.apache.org/licenses/LICENSE-2.0
 *
 * Unless required by applicable law or agreed to in writing, software
 * distributed under the License is distributed on an "AS IS" BASIS,
 * WITHOUT WARRANTIES OR CONDITIONS OF ANY KIND, either express or implied.
 * See the License for the specific language governing permissions and
 * limitations under the License.
 */

package org.lmdbjava;

import static java.nio.ByteBuffer.allocateDirect;
import static org.assertj.core.api.Assertions.assertThat;
import static org.lmdbjava.Env.create;
import static org.lmdbjava.TestUtils.DB_1;
import static org.lmdbjava.TestUtils.bb;

import java.io.File;
import java.io.FileReader;
import java.io.IOException;
import java.io.Reader;
import java.io.StringWriter;
import java.io.UncheckedIOException;
import java.io.Writer;
import java.nio.ByteBuffer;
import java.nio.ByteOrder;
import java.nio.file.Path;
import java.util.function.BiConsumer;
import java.util.function.Function;
import org.junit.jupiter.params.ParameterizedTest;
import org.junit.jupiter.params.provider.CsvFileSource;
import org.lmdbjava.CursorIterable.KeyVal;

/** Test {@link CursorIterable}. */
public final class CursorIterableRangeTest {

  private static final DbiFlagSet FLAGSET_DUPSORT =
      DbiFlagSet.of(DbiFlags.MDB_CREATE, DbiFlags.MDB_DUPSORT);
  private static final DbiFlagSet FLAGSET_REVERSEKEY =
      DbiFlagSet.of(DbiFlags.MDB_CREATE, DbiFlags.MDB_REVERSEKEY);
  private static final DbiFlagSet FLAGSET_INTEGERKEY =
      DbiFlagSet.of(DbiFlags.MDB_CREATE, DbiFlags.MDB_INTEGERKEY);
  private static final DbiFlagSet FLAGSET_INTEGERKEY_DUPSORT =
      DbiFlagSet.of(DbiFlags.MDB_CREATE, DbiFlags.MDB_INTEGERKEY, DbiFlags.MDB_DUPSORT);
  private static final DbiFlagSet FLAGSET_REVERSE_INTEGERKEY =
      DbiFlagSet.of(DbiFlags.MDB_CREATE, DbiFlags.MDB_INTEGERKEY, DbiFlags.MDB_REVERSEKEY);

  @ParameterizedTest(name = "{index} => {0}: ({1}, {2})")
  @CsvFileSource(resources = "/CursorIterableRangeTest/testSignedComparator.csv")
  void testSignedComparator(
      final String keyType, final String startKey, final String stopKey, final String expectedKV) {
    testCSV(
        builder -> builder.withCallbackComparator(ignored -> ByteBuffer::compareTo),
        createBasicDBPopulator(),
        DbiFlags.MDB_CREATE,
        keyType,
        startKey,
        stopKey,
        expectedKV);
  }

  @ParameterizedTest(name = "{index} => {0}: ({1}, {2})")
  @CsvFileSource(resources = "/CursorIterableRangeTest/testUnsignedComparator.csv")
  void testUnsignedComparator(
      final String keyType, final String startKey, final String stopKey, final String expectedKV) {
    testCSV(createBasicDBPopulator(), DbiFlags.MDB_CREATE, keyType, startKey, stopKey, expectedKV);
  }

  @ParameterizedTest(name = "{index} => {0}: ({1}, {2})")
  @CsvFileSource(resources = "/CursorIterableRangeTest/testUnsignedComparator.csv")
  void testUnsignedComparator_Iterator(
      final String keyType, final String startKey, final String stopKey, final String expectedKV) {
    testCSV(createBasicDBPopulator(), DbiFlags.MDB_CREATE, keyType, startKey, stopKey, expectedKV);
  }

  @ParameterizedTest(name = "{index} => {0}: ({1}, {2})")
  @CsvFileSource(resources = "/CursorIterableRangeTest/testUnsignedComparator.csv")
  void testUnsignedComparator_Callback(
      final String keyType, final String startKey, final String stopKey, final String expectedKV) {
    testCSV(createBasicDBPopulator(), DbiFlags.MDB_CREATE, keyType, startKey, stopKey, expectedKV);
  }

  @ParameterizedTest(name = "{index} => {0}: ({1}, {2})")
  @CsvFileSource(resources = "/CursorIterableRangeTest/testSignedComparatorDupsort.csv")
  void testSignedComparatorDupsort(
      final String keyType, final String startKey, final String stopKey, final String expectedKV) {
    testCSV(
        builder -> builder.withCallbackComparator(ignored -> ByteBuffer::compareTo),
        createMultiDBPopulator(2),
        FLAGSET_DUPSORT,
        keyType,
        startKey,
        stopKey,
        expectedKV);
  }

  @ParameterizedTest(name = "{index} => {0}: ({1}, {2})")
  @CsvFileSource(resources = "/CursorIterableRangeTest/testUnsignedComparatorDupsort.csv")
  void testUnsignedComparatorDupsort(
      final String keyType, final String startKey, final String stopKey, final String expectedKV) {
    testCSV(createMultiDBPopulator(2), FLAGSET_DUPSORT, keyType, startKey, stopKey, expectedKV);
  }

  @ParameterizedTest(name = "{index} => {0}: ({1}, {2})")
  @CsvFileSource(resources = "/CursorIterableRangeTest/testIntegerKey.csv")
  void testIntegerKey(
      final String keyType, final String startKey, final String stopKey, final String expectedKV) {
    testCSV(
        createIntegerDBPopulator(),
        FLAGSET_INTEGERKEY,
        keyType,
        startKey,
        stopKey,
        expectedKV,
        Integer.BYTES,
        ByteOrder.nativeOrder());
  }

  @ParameterizedTest(name = "{index} => {0}: ({1}, {2})")
  @CsvFileSource(resources = "/CursorIterableRangeTest/testUnsignedComparatorDupsort.csv")
  void testIntegerKeyDupSort(
      final String keyType, final String startKey, final String stopKey, final String expectedKV) {
    testCSV(
        createMultiIntegerDBPopulator(2),
        FLAGSET_INTEGERKEY_DUPSORT,
        keyType,
        startKey,
        stopKey,
        expectedKV,
        Integer.BYTES,
        ByteOrder.nativeOrder());
  }

  @ParameterizedTest(name = "{index} => {0}: ({1}, {2})")
  @CsvFileSource(resources = "/CursorIterableRangeTest/testLongKey.csv")
  void testLongKey(
      final String keyType, final String startKey, final String stopKey, final String expectedKV) {
    testCSV(
        createLongDBPopulator(),
        FLAGSET_INTEGERKEY,
        keyType,
        startKey,
        stopKey,
        expectedKV,
        Long.BYTES,
        ByteOrder.nativeOrder());
  }

  @ParameterizedTest(name = "{index} => {0}: ({1}, {2})")
  @CsvFileSource(resources = "/CursorIterableRangeTest/testUnsignedComparatorDupsort.csv")
  void testLongKeyDupSort(
      final String keyType, final String startKey, final String stopKey, final String expectedKV) {
    testCSV(
        createMultiLongDBPopulator(2),
        FLAGSET_INTEGERKEY_DUPSORT,
        keyType,
        startKey,
        stopKey,
        expectedKV,
        Long.BYTES,
        ByteOrder.nativeOrder());
  }

  private void testCSV(
      final Function<DbiBuilder.Stage2<ByteBuffer>, DbiBuilder.Stage3<ByteBuffer>> comparatorFunc,
      final BiConsumer<Env<ByteBuffer>, Dbi<ByteBuffer>> dbPopulator,
      final DbiFlagSet dbiFlags,
      final String keyType,
      final String startKey,
      final String stopKey,
      final String expectedKV) {
    testCSV(
        comparatorFunc,
        dbPopulator,
        dbiFlags,
        keyType,
        startKey,
        stopKey,
        expectedKV,
        Integer.BYTES,
        ByteOrder.BIG_ENDIAN);
  }

  private void testCSV(
      final BiConsumer<Env<ByteBuffer>, Dbi<ByteBuffer>> dbPopulator,
      final DbiFlagSet dbiFlags,
      final String keyType,
      final String startKey,
      final String stopKey,
      final String expectedKV) {
    testCSV(
        dbPopulator,
        dbiFlags,
        keyType,
        startKey,
        stopKey,
        expectedKV,
        Integer.BYTES,
        ByteOrder.BIG_ENDIAN);
  }

  private void testCSV(
      final BiConsumer<Env<ByteBuffer>, Dbi<ByteBuffer>> dbPopulator,
      final DbiFlagSet dbiFlags,
      final String keyType,
      final String startKey,
      final String stopKey,
      final String expectedKV,
      final int keyLen,
      final ByteOrder byteOrder) {
    // First test with our default iterator comparator
    testCSV(
        DbiBuilder.Stage2::withDefaultComparator,
        dbPopulator,
        dbiFlags,
        keyType,
        startKey,
        stopKey,
        expectedKV,
        keyLen,
        byteOrder);

    // Now test with mdp_cmp doing all comparisons, should be the same
    testCSV(
        DbiBuilder.Stage2::withNativeComparator,
        dbPopulator,
        dbiFlags,
        keyType,
        startKey,
        stopKey,
        expectedKV,
        keyLen,
        byteOrder);
  }

  private void testCSV(
      final Function<DbiBuilder.Stage2<ByteBuffer>, DbiBuilder.Stage3<ByteBuffer>> comparatorFunc,
      final BiConsumer<Env<ByteBuffer>, Dbi<ByteBuffer>> dbPopulator,
      final DbiFlagSet dbiFlags,
      final String keyType,
      final String startKey,
      final String stopKey,
      final String expectedKV,
      final int keyLen,
      final ByteOrder byteOrder) {
    try (final TempDir tempDir = new TempDir()) {
      final Path file = tempDir.createTempFile();
      try (final Env<ByteBuffer> env =
          create()
              .setMapSize(256, ByteUnit.KIBIBYTES)
              .setMaxReaders(1)
              .setMaxDbs(1)
<<<<<<< HEAD
              .setEnvFlags(MDB_NOSUBDIR)
=======
              .setEnvFlags(EnvFlags.MDB_NOSUBDIR)
>>>>>>> 6982acad
              .open(file)) {

        final DbiBuilder.Stage2<ByteBuffer> builderStage2 = env.createDbi().setDbName(DB_1);
        final DbiBuilder.Stage3<ByteBuffer> builderStage3 = comparatorFunc.apply(builderStage2);
        final Dbi<ByteBuffer> dbi = builderStage3.setDbiFlags(dbiFlags).open();

        dbPopulator.accept(env, dbi);
        try (final Writer writer = new StringWriter()) {
          final KeyRangeType keyRangeType = KeyRangeType.valueOf(keyType.trim());
          ByteBuffer start = parseKey(startKey, keyLen, byteOrder);
          ByteBuffer stop = parseKey(stopKey, keyLen, byteOrder);

          final KeyRange<ByteBuffer> keyRange = new KeyRange<>(keyRangeType, start, stop);
          try (Txn<ByteBuffer> txn = env.txnRead();
              CursorIterable<ByteBuffer> c = dbi.iterate(txn, keyRange)) {
            for (final KeyVal<ByteBuffer> kv : c) {
              final long key = getLong(kv.key(), byteOrder);
              final long val = getLong(kv.val(), ByteOrder.BIG_ENDIAN);
              writer.append("[");
              writer.append(String.valueOf(key));
              writer.append(" ");
              writer.append(String.valueOf(val));
              writer.append("]");
            }
          }
          assertThat(writer.toString()).isEqualTo(expectedKV == null ? "" : expectedKV);
        } catch (final IOException e) {
          throw new UncheckedIOException(e);
        }
      }
    }
  }

  private ByteBuffer parseKey(final String key, final int keyLen, final ByteOrder byteOrder) {
    if (key != null) {
      if (ByteOrder.nativeOrder().equals(byteOrder)) {
        if (keyLen == Integer.BYTES) {
          return bbNativeInt(TestUtils.parseInt(key));
        } else {
          return bbNativeLong(TestUtils.parseLong(key));
        }
      } else {
        if (keyLen == Integer.BYTES) {
          return bb(TestUtils.parseInt(key));
        } else {
          return bb(TestUtils.parseLong(key));
        }
      }
    }
    return null;
  }

  private long getLong(final ByteBuffer byteBuffer, final ByteOrder byteOrder) {
    byteBuffer.order(byteOrder);
    if (byteBuffer.remaining() == Integer.BYTES) {
      return byteBuffer.getInt();
    } else {
      return byteBuffer.getLong();
    }
  }

  private BiConsumer<Env<ByteBuffer>, Dbi<ByteBuffer>> createBasicDBPopulator() {
    return (env, dbi) -> {
      try (Txn<ByteBuffer> txn = env.txnWrite()) {
        final Cursor<ByteBuffer> c = dbi.openCursor(txn);
        c.put(bb(0), bb(1));
        c.put(bb(2), bb(3));
        c.put(bb(4), bb(5));
        c.put(bb(6), bb(7));
        c.put(bb(8), bb(9));
        c.put(bb(-2), bb(-1));
        txn.commit();
      }
    };
  }

  private BiConsumer<Env<ByteBuffer>, Dbi<ByteBuffer>> createMultiDBPopulator(final int copies) {
    return (env, dbi) -> {
      try (Txn<ByteBuffer> txn = env.txnWrite()) {
        final Cursor<ByteBuffer> c = dbi.openCursor(txn);
        for (int i = 0; i < copies; i++) {
          c.put(bb(0), bb(1 + i));
          c.put(bb(2), bb(3 + i));
          c.put(bb(4), bb(5 + i));
          c.put(bb(6), bb(7 + i));
          c.put(bb(8), bb(9 + i));
          c.put(bb(-2), bb(-1 + i));
        }
        txn.commit();
      }
    };
  }

  private BiConsumer<Env<ByteBuffer>, Dbi<ByteBuffer>> createMultiIntegerDBPopulator(
      final int copies) {
    return (env, dbi) -> {
      try (Txn<ByteBuffer> txn = env.txnWrite()) {
        final Cursor<ByteBuffer> c = dbi.openCursor(txn);
        for (int i = 0; i < copies; i++) {
          c.put(bbNativeInt(0), bb(1 + i));
          c.put(bbNativeInt(2), bb(3 + i));
          c.put(bbNativeInt(4), bb(5 + i));
          c.put(bbNativeInt(6), bb(7 + i));
          c.put(bbNativeInt(8), bb(9 + i));
          c.put(bbNativeInt(-2), bb(-1 + i));
        }
        txn.commit();
      }
    };
  }

  private BiConsumer<Env<ByteBuffer>, Dbi<ByteBuffer>> createMultiLongDBPopulator(
      final int copies) {
    return (env, dbi) -> {
      try (Txn<ByteBuffer> txn = env.txnWrite()) {
        final Cursor<ByteBuffer> c = dbi.openCursor(txn);
        for (int i = 0; i < copies; i++) {
          c.put(bbNativeLong(0), bb(1 + i));
          c.put(bbNativeLong(2), bb(3 + i));
          c.put(bbNativeLong(4), bb(5 + i));
          c.put(bbNativeLong(6), bb(7 + i));
          c.put(bbNativeLong(8), bb(9 + i));
          c.put(bbNativeLong(-2), bb(-1 + i));
        }
        txn.commit();
      }
    };
  }

  private BiConsumer<Env<ByteBuffer>, Dbi<ByteBuffer>> createIntegerDBPopulator() {
    return (env, dbi) -> {
      try (Txn<ByteBuffer> txn = env.txnWrite()) {
        final Cursor<ByteBuffer> c = dbi.openCursor(txn);
        c.put(bbNativeInt(0), bb(1));
        c.put(bbNativeInt(1000), bb(2));
        c.put(bbNativeInt(1000000), bb(3));
        c.put(bbNativeInt(-1000000), bb(4));
        c.put(bbNativeInt(-1000), bb(5));
        txn.commit();
      }
    };
  }

  private BiConsumer<Env<ByteBuffer>, Dbi<ByteBuffer>> createLongDBPopulator() {
    return (env, dbi) -> {
      try (Txn<ByteBuffer> txn = env.txnWrite()) {
        final Cursor<ByteBuffer> c = dbi.openCursor(txn);
        c.put(bbNativeLong(0), bb(1));
        c.put(bbNativeLong(1000), bb(2));
        c.put(bbNativeLong(1000000), bb(3));
        c.put(bbNativeLong(-1000000), bb(4));
        c.put(bbNativeLong(-1000), bb(5));
        txn.commit();
      }
    };
  }

  private void populateDatabase(
      final Env<ByteBuffer> env, final Dbi<ByteBuffer> dbi, final int copies) {
    try (Txn<ByteBuffer> txn = env.txnWrite()) {
      final Cursor<ByteBuffer> c = dbi.openCursor(txn);
      for (int i = 0; i < copies; i++) {
        c.put(bb(0), bb(1 + i));
        c.put(bb(2), bb(3 + i));
        c.put(bb(4), bb(5 + i));
        c.put(bb(6), bb(7 + i));
        c.put(bb(8), bb(9 + i));
        c.put(bb(-2), bb(-1 + i));
      }
      txn.commit();
    }
  }

  private String readFile(final File file) throws IOException {
    final StringBuilder result = new StringBuilder();
    try (final Reader reader = new FileReader(file)) {
      final char[] cbuf = new char[4096];
      int nread;
      while ((nread = reader.read(cbuf, 0, cbuf.length)) != -1) {
        result.append(cbuf, 0, nread);
      }
    }
    return result.toString();
  }

  static ByteBuffer bbNativeInt(final int value) {
    final ByteBuffer bb = allocateDirect(Integer.BYTES).order(ByteOrder.nativeOrder());
    bb.putInt(value).flip();
    return bb;
  }

  static ByteBuffer bbNativeLong(final long value) {
    final ByteBuffer bb = allocateDirect(Long.BYTES).order(ByteOrder.nativeOrder());
    bb.putLong(value).flip();
    return bb;
  }
}<|MERGE_RESOLUTION|>--- conflicted
+++ resolved
@@ -257,11 +257,7 @@
               .setMapSize(256, ByteUnit.KIBIBYTES)
               .setMaxReaders(1)
               .setMaxDbs(1)
-<<<<<<< HEAD
-              .setEnvFlags(MDB_NOSUBDIR)
-=======
               .setEnvFlags(EnvFlags.MDB_NOSUBDIR)
->>>>>>> 6982acad
               .open(file)) {
 
         final DbiBuilder.Stage2<ByteBuffer> builderStage2 = env.createDbi().setDbName(DB_1);

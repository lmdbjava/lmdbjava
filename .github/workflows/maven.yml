--- conflicted
+++ resolved
@@ -82,11 +82,7 @@
           path: target/surefire-reports
 
   deploy:
-<<<<<<< HEAD
     name: Deploy to Github Packages
-=======
-    name: Deploy to Central Portal
->>>>>>> 43ac84f2
     needs: [build, compatibility-checks]
     if: github.event_name == 'push'
     runs-on: ubuntu-latest
@@ -101,15 +97,6 @@
         distribution: zulu
         # Java version 8 required due to https://github.com/lmdbjava/lmdbjava/issues/116
         java-version: 8
-<<<<<<< HEAD
-=======
-        cache: maven
-        server-id: central
-        server-username: MAVEN_CENTRAL_USERNAME
-        server-password: MAVEN_CENTRAL_PASSWORD
-        gpg-private-key: ${{ secrets.gpg_private_key }}
-        gpg-passphrase: MAVEN_GPG_PASSPHRASE
->>>>>>> 43ac84f2
 
     - name: Install Zig
       uses: mlugg/setup-zig@v2
@@ -118,17 +105,9 @@
       run: ./cross-compile.sh
 
     - name: Publish Maven package
-<<<<<<< HEAD
       run: mvn -B deploy -DskipTests
       env:
         GITHUB_TOKEN: ${{ secrets.GITHUB_TOKEN }}
-=======
-      run: mvn -B -Pcentral-deploy deploy -DskipTests
-      env:
-        MAVEN_GPG_PASSPHRASE: ${{ secrets.gpg_passphrase }}
-        MAVEN_CENTRAL_USERNAME: ${{ secrets.central_username }}
-        MAVEN_CENTRAL_PASSWORD: ${{ secrets.central_password }}
->>>>>>> 43ac84f2
 
     - name: Debug settings.xml
       uses: actions/upload-artifact@v4
